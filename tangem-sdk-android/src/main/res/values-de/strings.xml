<?xml version="1.0" encoding="UTF-8"?>
<resources>
    <string name="attestation_failed_card">This card may be production sample or counterfeit. You can continue at your own risk</string>
    <string name="attestation_failed_dev_card">This is a development card. Its authenticity cannot be verified. Do not accept this card as a means of payment.</string>
    <string name="attestation_online_failed_body">We cannot finish card\'s online attestation at this time. You can continue at your own risk and try again later, retry now or cancel the operation</string>
    <string name="attestation_online_failed_title">Online attestation failed</string>
    <string name="attestation_warning_attest_wallets">Too many runs of Attest Wallet or Sign looks suspicious.</string>
    <string name="backup_add_backup_card_message">Connect your phone and the card you want to use as a backup exactly as it shown above.</string>
    <string name="backup_finalize_backup_card_message_format">Connect your phone and the backup card with number %s exactly as it shown above.</string>
    <string name="backup_finalize_primary_card_message_format">Connect your phone and the primary card with number %s exactly as it shown above.</string>
    <string name="backup_prepare_primary_card_message">Connect your phone and the primary card exactly as it shown above.</string>
    <string name="backup_prepare_primary_card_message_format">Connect your phone and the primary card with number %s exactly as it shown above.</string>
    <string name="biometric_prompt_title">Vault unlocking</string>
    <string name="common_cancel">Abbrechen</string>
    <string name="common_continue">Fortsetzen</string>
    <string name="common_error">Fehler</string>
    <string name="common_ok">OK</string>
    <string name="common_retry">Retry</string>
    <string name="common_success">Erfolg</string>
    <string name="common_understand">I understand</string>
    <string name="common_warning">Warning</string>
    <string name="dialog_nfc_enable_text">Diese App braucht NFC eingeschaltet. Drücken Sie auf OK, um zu den Einstellungen zu übergehen, wo Sie NFC aktivieren können.</string>
    <string name="dialog_nfc_enable_title">Soll NFC aktiviert werden?</string>
    <string name="error_already_created">Ein Wallet ist bereits erstellt worden</string>
    <string name="error_backup_card_already_added">This card has already been added to the list</string>
    <string name="error_backup_not_empty_wallets">This card already has a wallet. If you want to proceed you have to reset it to factory settings first.</string>
    <string name="error_backup_wrong_card">This card can\'t be used as a backup card. Error code: %s.</string>
    <string name="error_card_verification_failed">Die Kartenverifizierung ist fehlgeschlagen</string>
    <string name="error_extended_apdu_not_supported">It looks like your phone doesn\'t fully support NFC protocol. Please try to use another phone for this operation.</string>
<<<<<<< HEAD
    <string name="error_invalid_response">Ungültige Antwort</string>
    <string name="error_missing_counter">Die Daten können auf die Karte nicht geschrieben werden, da kein Zähler vorhanden ist</string>
    <string name="error_missing_issuer_public_key">Der öffentliche Schlüssel des Emittenten ist nicht vorhanden</string>
=======
    <string name="error_file_not_found">File not found</string>
>>>>>>> bad0ad49
    <string name="error_no_remaining_signatures">Sie können die Daten mit diesem Wallet nicht signieren, weil die Karte die Unterschriftsbeschränkung erreicht hat</string>
    <string name="error_not_activated">Diese Karte ist nicht aktiviert worden</string>
    <string name="error_old_firmware">The command requires a card with a different firmware version</string>
    <string name="error_pin_cannot_be_changed_format">%s cannot be changed</string>
    <string name="error_pin_cannot_be_default_format">%s cannot be changed to this value. Please, enter another one.</string>
    <string name="error_pin_required_format">%s is required</string>
    <string name="error_pin_too_short_format">%1$s must be at least %2$d characters long</string>
    <string name="error_purge_prohibited">Die Konfiguration der Karte erlaubt nicht, das Wallet zu löschen</string>
    <string name="error_reset_wrong_card">This card can\'t be used for code recovery. Error code: %s.</string>
    <string name="error_user_cancelled">Der Benutzer hat den Vorgang unterbrochen</string>
    <string name="error_user_code_recovery_disabled">Unable to reset the access code using this card</string>
    <string name="error_wrong_card_number_with_card_id">You tapped a different card. Please tap card %s.</string>
    <string name="error_wrong_card_number_without_card_id">You tapped a different card</string>
    <string name="error_wrong_card_type">Diese Karte ist für eine andere App konfiguriert. Sehen Sie sich die Informationen auf Ihrer Karte an und laden Sie die entsprechende App herunter.</string>
    <string name="error_wrong_pin_format">Wrong %s</string>
    <string name="generic_error_code">Während des Vorgangs ist ein Fehler aufgetreten. Code: %s.</string>
    <string name="how_to_button">Anleitungen</string>
    <string name="how_to_got_it_button">Ok, verstanden!</string>
    <string name="how_to_known_antenna_is_here">Ihre NFC-Antenne ist hier</string>
    <string name="how_to_known_here_how_to_use">Hier finden Sie Informationen, wie man Tangem Cards mit (Telefon) verwendet</string>
    <string name="how_to_known_tap_card_to_the_front">Legen Sie Ihre Karte zu der Vorderseite des Telefons an</string>
    <string name="how_to_nfc_detected">Sie haben gerade den Standort Ihrer NFC-Antenne gefunden. Bitte merken Sie sich diesen Standort.</string>
    <string name="how_to_show_again_button">Noch einmal anzeigen</string>
    <string name="how_to_try_other_way_button">Funktioniert immer noch nicht</string>
    <string name="how_to_unknown_move_card">Um festzustellen, wo die Ihre NFC-Antenne ist, bewegen Sie die Karte nach oben und nach unten, bis eine Bestätigung erscheint.</string>
    <string name="how_to_unknown_nothing_happened">Nichts passiert? Versuchen Sie die Karte vom Handy wegzunehmen und wieder darauf zu legen.</string>
    <string name="how_to_unknown_tap_card">Halten Sie die Karte hinter dem Handy und scannen Sie sie</string>
    <string name="issuer_signature_loading_failed">Couldn\'t load the card\'s certificate from the server. Please try again later.</string>
    <string name="nfc_session_timeout">Die Sitzung ist abgelaufen. Bitte versuchen Sie es erneut.</string>
    <string name="pin1">Zugangscode</string>
    <string name="pin2">Passcode</string>
    <string name="pin_change_new_code_format">Neu %s</string>
    <string name="pin_confirm_error_format">Die Codes stimmen nicht überein</string>
    <string name="pin_enter">Anmelden %s</string>
    <string name="pin_reset_code_format">Reset %s</string>
    <string name="pin_set_code_confirm_format">Bestätigen %s</string>
    <string name="pin_set_code_format">Ändern %s</string>
    <string name="reset_codes_btn_forgot_your_code">Forgot your code?</string>
    <string name="reset_codes_current_card">Current card</string>
    <string name="reset_codes_linked_card">Linked card</string>
    <string name="reset_codes_message_body_backup">Tap the linked card</string>
    <string name="reset_codes_message_body_restore">First, prepare the card for restore process</string>
    <string name="reset_codes_message_body_restore_final">Tap the restore card again</string>
    <string name="reset_codes_message_title_backup">Tap a backup card</string>
    <string name="reset_codes_message_title_restore">Tap the card you want to restore</string>
    <string name="reset_codes_scan_confirmation_card">Scan another linked card</string>
    <string name="reset_codes_scan_first_card">Scan the card on which you want to reset the %s</string>
    <string name="reset_codes_scan_to_reset">Scan card to reset user codes</string>
    <string name="reset_codes_success_message">Code was reset successfully</string>
    <string name="sign_multiple_chunks_part">Signing part %1$d of %2$d</string>
    <string name="view_delegate_delay">Der Vorgang läuft</string>
    <string name="view_delegate_header_card">Karte</string>
    <string name="view_delegate_scan">Bereit zum Scannen</string>
    <string name="view_delegate_scan_description">Tap the card as shown above and hold until the end of the operation</string>
    <string name="view_delegate_security_delay">Langes Drücken</string>
    <string name="view_delegate_security_delay_description">To ensure security please hold the card until the operation complete</string>
    <string name="wallet_not_found">This card does not contain the current wallet</string>
</resources><|MERGE_RESOLUTION|>--- conflicted
+++ resolved
@@ -27,13 +27,7 @@
     <string name="error_backup_wrong_card">This card can\'t be used as a backup card. Error code: %s.</string>
     <string name="error_card_verification_failed">Die Kartenverifizierung ist fehlgeschlagen</string>
     <string name="error_extended_apdu_not_supported">It looks like your phone doesn\'t fully support NFC protocol. Please try to use another phone for this operation.</string>
-<<<<<<< HEAD
-    <string name="error_invalid_response">Ungültige Antwort</string>
-    <string name="error_missing_counter">Die Daten können auf die Karte nicht geschrieben werden, da kein Zähler vorhanden ist</string>
-    <string name="error_missing_issuer_public_key">Der öffentliche Schlüssel des Emittenten ist nicht vorhanden</string>
-=======
     <string name="error_file_not_found">File not found</string>
->>>>>>> bad0ad49
     <string name="error_no_remaining_signatures">Sie können die Daten mit diesem Wallet nicht signieren, weil die Karte die Unterschriftsbeschränkung erreicht hat</string>
     <string name="error_not_activated">Diese Karte ist nicht aktiviert worden</string>
     <string name="error_old_firmware">The command requires a card with a different firmware version</string>
