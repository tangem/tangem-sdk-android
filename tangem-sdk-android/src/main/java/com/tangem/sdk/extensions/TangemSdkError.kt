--- conflicted
+++ resolved
@@ -5,11 +5,6 @@
 import com.tangem.common.core.TangemSdkError
 import com.tangem.sdk.R
 
-<<<<<<< HEAD
-@Suppress("LongMethod", "ComplexMethod")
-fun TangemSdkError.localizedDescription(context: Context): String {
-    val resId = when (this) {
-=======
 /**
  * Model to store localized error description
  */
@@ -33,7 +28,6 @@
 @Suppress("CyclomaticComplexMethod", "LongMethod")
 fun TangemSdkError.localizedDescriptionRes(): TangemSdkErrorDescription {
     return when (this) {
->>>>>>> bad0ad49
         is TangemSdkError.EncodingFailedTypeMismatch,
         is TangemSdkError.EncodingFailed,
         is TangemSdkError.DecodingFailedMissingTag,
@@ -60,40 +54,19 @@
         is TangemSdkError.ResetBackupFailedHasBackedUpWallets,
         is TangemSdkError.ResetPinNoCardsToReset,
         is TangemSdkError.TooMuchBackupCards,
-<<<<<<< HEAD
-        is TangemSdkError.IssuerSignatureLoadingFailed,
-        is TangemSdkError.UserForgotTheCode,
-        is TangemSdkError.BiometricsAuthenticationFailed,
-        is TangemSdkError.BiometricsUnavailable,
-        is TangemSdkError.BiometricsAuthenticationLockout,
-        is TangemSdkError.BiometricsAuthenticationPermanentLockout,
-        is TangemSdkError.UserCanceledBiometricsAuthentication,
-        is TangemSdkError.BiometricCryptographyOperationFailed,
-        is TangemSdkError.InvalidBiometricCryptographyKey,
-=======
         is TangemSdkError.UserForgotTheCode,
         is TangemSdkError.AuthenticationFailed,
         is TangemSdkError.AuthenticationUnavailable,
         is TangemSdkError.AuthenticationLockout,
         is TangemSdkError.AuthenticationPermanentLockout,
         is TangemSdkError.UserCanceledAuthentication,
->>>>>>> bad0ad49
         is TangemSdkError.KeyGenerationException,
         is TangemSdkError.MnemonicException,
         is TangemSdkError.KeysImportDisabled,
         is TangemSdkError.WalletAlreadyCreated,
-<<<<<<< HEAD
-        is TangemSdkError.UserCodeRecoveryDisabled,
-        is TangemSdkError.BiometricCryptographyKeyInvalidated,
-        is TangemSdkError.UnsupportedCurve,
-        is TangemSdkError.InvalidParams,
-        -> null
-
-=======
         is TangemSdkError.KeystoreInvalidated,
         is TangemSdkError.UnsupportedCurve,
         is TangemSdkError.InvalidParams,
->>>>>>> bad0ad49
         is TangemSdkError.SerializeCommandError,
         is TangemSdkError.DeserializeApduFailed,
         is TangemSdkError.UnknownStatus,
@@ -101,14 +74,6 @@
         is TangemSdkError.InvalidState,
         is TangemSdkError.InsNotSupported,
         is TangemSdkError.NeedEncryption,
-<<<<<<< HEAD
-        is TangemSdkError.FileNotFound,
-        is TangemSdkError.AccessCodeRequired,
-        is TangemSdkError.PasscodeRequired,
-        is TangemSdkError.UnknownError,
-        is TangemSdkError.MissingPreflightRead,
-        -> R.string.error_operation
-=======
         is TangemSdkError.UnknownError,
         is TangemSdkError.MissingPreflightRead,
         is TangemSdkError.AlreadyPersonalized,
@@ -134,7 +99,6 @@
         is TangemSdkError.CardVerificationFailed,
         is TangemSdkError.NonHardenedDerivationNotSupported,
         -> TangemSdkErrorDescription()
->>>>>>> bad0ad49
 
         is TangemSdkError.BackupFailedEmptyWallets,
         is TangemSdkError.BackupFailedHDWalletSettings,
@@ -147,67 +111,6 @@
         is TangemSdkError.BackupFailedIncompatibleFirmware,
         is TangemSdkError.BackupFailedKeysImportSettings,
         is TangemSdkError.BackupFailedAlreadyCreated,
-<<<<<<< HEAD
-        -> R.string.error_backup_wrong_card
-
-        is TangemSdkError.TagLost -> R.string.error_tag_lost
-        is TangemSdkError.ExtendedLengthNotSupported -> R.string.error_extended_apdu_not_supported
-        is TangemSdkError.AlreadyPersonalized -> R.string.error_already_personalized
-        is TangemSdkError.CannotBeDepersonalized -> R.string.error_cannot_be_depersonalized
-        is TangemSdkError.AlreadyCreated -> R.string.error_already_created
-        is TangemSdkError.PurgeWalletProhibited -> R.string.error_purge_prohibited
-        is TangemSdkError.AccessCodeCannotBeChanged,
-        is TangemSdkError.PasscodeCannotBeChanged,
-        -> R.string.error_pin_cannot_be_changed_format
-
-        is TangemSdkError.HashSizeMustBeEqual,
-        is TangemSdkError.SignHashesNotAvailable,
-        is TangemSdkError.TooManyHashesInOneTransaction,
-        -> R.string.error_cannot_be_signed
-
-        is TangemSdkError.OverwritingDataIsProhibited,
-        is TangemSdkError.DataCannotBeWritten,
-        -> R.string.error_data_cannot_be_written
-
-        is TangemSdkError.WrongPasscode,
-        is TangemSdkError.WrongAccessCode,
-        -> R.string.error_wrong_pin_format
-
-        is TangemSdkError.BackupCardAlreadyAdded,
-        is TangemSdkError.BackupCardRequired,
-        -> R.string.error_backup_card_already_added
-
-        is TangemSdkError.AccessCodeCannotBeDefault -> R.string.error_pin_cannot_be_default_format
-        is TangemSdkError.NoRemainingSignatures -> R.string.error_no_remaining_signatures
-        is TangemSdkError.EmptyHashes -> R.string.error_empty_hashes
-        is TangemSdkError.WalletIsNotCreated -> R.string.error_wallet_is_not_created
-        is TangemSdkError.WalletIsPurged -> R.string.error_wallet_is_purged
-        is TangemSdkError.NotPersonalized -> R.string.error_not_personalized
-        is TangemSdkError.NotActivated -> R.string.error_not_activated
-        is TangemSdkError.VerificationFailed -> R.string.error_verification_failed
-        is TangemSdkError.DataSizeTooLarge -> R.string.error_data_size_too_large
-        is TangemSdkError.ExtendedDataSizeTooLarge -> R.string.error_data_size_too_large_extended
-        is TangemSdkError.MissingCounter -> R.string.error_missing_counter
-        is TangemSdkError.MissingIssuerPubicKey -> R.string.error_missing_issuer_public_key
-        is TangemSdkError.CardVerificationFailed -> R.string.error_card_verification_failed
-        is TangemSdkError.UserCancelled -> R.string.error_user_cancelled
-        is TangemSdkError.Busy -> R.string.error_busy
-        is TangemSdkError.WrongCardNumber -> R.string.error_wrong_card_number
-        is TangemSdkError.WrongCardType -> R.string.error_wrong_card_type
-        is TangemSdkError.CardError -> R.string.error_card_error
-        is TangemSdkError.InvalidResponse -> R.string.error_invalid_response
-        is TangemSdkError.NotSupportedFirmwareVersion -> R.string.error_old_firmware
-        is TangemSdkError.MaxNumberOfWalletsCreated -> R.string.error_no_space_for_new_wallet
-        is TangemSdkError.CardReadWrongWallet -> R.string.error_card_read_wrong_wallet
-        is TangemSdkError.WalletNotFound -> R.string.wallet_not_found
-        is TangemSdkError.CardWithMaxZeroWallets -> R.string.error_card_with_max_zero_wallets
-        is TangemSdkError.WalletError -> R.string.error_wallet_error
-        is TangemSdkError.UnsupportedWalletConfig -> R.string.error_wallet_index_not_correct
-        is TangemSdkError.WalletCannotBeCreated -> R.string.error_wallet_cannot_be_created
-        is TangemSdkError.BackupFailedNotEmptyWallets -> R.string.error_backup_not_empty_wallets
-        is TangemSdkError.ResetPinWrongCard -> R.string.error_reset_wrong_card
-        is TangemSdkError.WrongInteractionMode -> R.string.error_wrong_interaction_mode
-=======
         -> TangemSdkErrorDescription(
             resId = R.string.error_backup_wrong_card,
             args = listOf(TangemSdkErrorDescription.Type.StringType(code.toString())),
@@ -301,7 +204,6 @@
             resId = R.string.error_pin_required_format,
             args = listOf(TangemSdkErrorDescription.Type.StringResId(R.string.pin2)),
         )
->>>>>>> bad0ad49
     }
 }
 
@@ -315,33 +217,6 @@
     return if (resId == null) {
         context.getString(R.string.generic_error_code, code.toString())
     } else {
-<<<<<<< HEAD
-        when (this) {
-            is TangemSdkError.BackupFailedEmptyWallets,
-            is TangemSdkError.BackupFailedHDWalletSettings,
-            is TangemSdkError.BackupFailedNotEnoughCurves,
-            is TangemSdkError.BackupFailedNotEnoughWallets,
-            is TangemSdkError.BackupFailedWrongIssuer,
-            is TangemSdkError.BackupNotAllowed,
-            is TangemSdkError.BackupFailedFirmware,
-            is TangemSdkError.BackupFailedIncompatibleBatch,
-            is TangemSdkError.BackupFailedIncompatibleFirmware,
-            is TangemSdkError.BackupFailedKeysImportSettings,
-            is TangemSdkError.BackupFailedAlreadyCreated,
-            is TangemSdkError.ResetPinWrongCard,
-            -> context.getString(resId, code.toString())
-
-            is TangemSdkError.AccessCodeCannotBeChanged,
-            is TangemSdkError.AccessCodeCannotBeDefault,
-            is TangemSdkError.WrongAccessCode,
-            -> context.getString(resId, context.getString(R.string.pin1))
-
-            is TangemSdkError.PasscodeCannotBeChanged,
-            is TangemSdkError.WrongPasscode,
-            -> context.getString(resId, context.getString(R.string.pin2))
-
-            else -> context.getString(resId)
-=======
         if (args.isNotEmpty()) {
             val argsArray = args.map {
                 when (it) {
@@ -352,7 +227,6 @@
             context.getString(resId, *argsArray)
         } else {
             context.getString(resId)
->>>>>>> bad0ad49
         }
     }
 }