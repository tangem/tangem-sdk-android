--- conflicted
+++ resolved
@@ -76,8 +76,6 @@
             }
 
             is SessionViewDelegateState.WrongCard -> {
-                setText(tv = tvTaskTitle, text = null, id = R.string.common_error)
-
                 val description = when (params.wrongValueType) {
                     is WrongValueType.CardId -> {
                         val value = params.wrongValueType.value
@@ -92,18 +90,12 @@
                         getString(R.string.error_wrong_card_number_without_card_id)
                     }
                 }
-<<<<<<< HEAD
-                setText(
-                    tv = tvTaskMessage,
-                    text = "${getString(R.string.error_wrong_card)}: $description",
-=======
 
                 setTaskBlock(
                     message = message,
                     titleText = null,
                     messageText = description,
                     titleId = R.string.common_error,
->>>>>>> bad0ad49
                 )
             }
 
