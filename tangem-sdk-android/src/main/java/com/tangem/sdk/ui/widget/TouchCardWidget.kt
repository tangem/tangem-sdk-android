package com.tangem.sdk.ui.widget

import android.animation.Animator
import android.graphics.Bitmap
import android.graphics.BitmapFactory
import android.view.View
import android.view.ViewGroup
import android.view.ViewTreeObserver
import android.widget.ImageView
import androidx.appcompat.widget.AppCompatImageView
import com.skyfishjy.library.RippleBackground
import com.tangem.common.core.ScanTagImage
import com.tangem.sdk.R
import com.tangem.sdk.SessionViewDelegateState
import com.tangem.sdk.extensions.dpToPx
import com.tangem.sdk.extensions.fadeOut
import com.tangem.sdk.extensions.hide
import com.tangem.sdk.extensions.isOnTheBack
import com.tangem.sdk.extensions.show
import com.tangem.sdk.ui.NfcLocation
import com.tangem.sdk.ui.animation.AnimationProperty
import com.tangem.sdk.ui.animation.TapAnimationCallback
import com.tangem.sdk.ui.animation.TouchCardAnimation
import com.tangem.sdk.ui.animation.TouchCardAnimation.Companion.calculateRelativePosition

/**
 * Created by Anton Zhilenkov on 09/08/2020.
 */
class TouchCardWidget(
    mainView: View,
    private val nfcLocation: NfcLocation,
    private var scanImage: ScanTagImage = ScanTagImage.GenericCard,
) : BaseSessionDelegateStateWidget(mainView) {

    private val genericImageContainer = mainView.findViewById<ViewGroup>(R.id.clGenericImage)
    private val customImageContainer = mainView.findViewById<ViewGroup>(R.id.flCustomImage)
    private val customImageView = mainView.findViewById<AppCompatImageView>(R.id.customImage)

    private val rippleBackgroundNfc = mainView.findViewById<RippleBackground>(R.id.rippleBackgroundNfc)
    private val ivHandCardHorizontal = mainView.findViewById<ImageView>(R.id.ivHandCardHorizontal)
    private val ivHandCardVertical = mainView.findViewById<ImageView>(R.id.ivHandCardVertical)
    private val ivPhone = mainView.findViewById<ImageView>(R.id.ivPhone)

    private val touchCardAnimation = TouchCardAnimation(
        ivPhone,
        ivHandCardHorizontal,
        ivHandCardVertical,
        AnimationProperty(mainView.dpToPx(-160f), mainView.dpToPx(-70f), mainView.dpToPx(150f), repeatCount = -1),
        nfcLocation,
    )

    private var customBitmapHolder: BitmapImageHolder? = null

    init {
        rippleBackgroundNfc.alpha = 0f
    }

    override fun setState(params: SessionViewDelegateState) {
        when (val scanTagImage = scanImage) {
            ScanTagImage.GenericCard -> {
                when (params) {
                    is SessionViewDelegateState.Ready -> animate()
                    is SessionViewDelegateState.TagLost -> animate()
                    else -> stopAnimation()
                }
            }
            is ScanTagImage.Image -> {
                var holder = customBitmapHolder
                if (holder == null) {
                    holder = BitmapImageHolder(scanTagImage.bitmapArray)
                } else if (!holder.bitmapArray.contentEquals(scanTagImage.bitmapArray)) {
                    holder.bitmap.recycle()
                    holder = BitmapImageHolder(scanTagImage.bitmapArray)
                }

                if (scanTagImage.verticalOffset != customImageView.paddingTop) {
                    customImageView.setPadding(
                        customImageView.paddingStart,
                        scanTagImage.verticalOffset,
                        customImageView.paddingEnd,
                        customImageView.paddingBottom,
                    )
                }
                customImageView.setImageBitmap(holder.bitmap)
                customBitmapHolder = holder
            }
<<<<<<< HEAD
=======
        }
        switchScanTagImageVisibility()
    }

    private fun switchScanTagImageVisibility() {
        when (scanImage) {
            ScanTagImage.GenericCard -> {
                customImageContainer.hide()
                genericImageContainer.show()
            }
            is ScanTagImage.Image -> {
                genericImageContainer.hide()
                customImageContainer.show()
            }
>>>>>>> bad0ad49
        }
        switchScanTagImageVisibility()
    }

    private fun switchScanTagImageVisibility() {
        when (scanImage) {
            ScanTagImage.GenericCard -> {
                customImageContainer.hide()
                genericImageContainer.show()
            }
            is ScanTagImage.Image -> {
                genericImageContainer.hide()
                customImageContainer.show()
            }
        }
    }

    fun setScanImage(scanImage: ScanTagImage) {
        this.scanImage = scanImage
    }

    fun setScanImage(scanImage: ScanTagImage) {
        this.scanImage = scanImage
    }

    private fun animate() {
        setCallbacks()
        ivPhone.viewTreeObserver.addOnGlobalLayoutListener(
            object : ViewTreeObserver.OnGlobalLayoutListener {
                override fun onGlobalLayout() {
                    ivPhone.viewTreeObserver.removeOnGlobalLayoutListener(this)
                    val rippleElevation =
                        if (nfcLocation.isOnTheBack()) ivPhone.elevation - 1 else ivPhone.elevation + 1
                    rippleBackgroundNfc.elevation = rippleElevation
                    rippleBackgroundNfc.translationX = calculateRelativePosition(nfcLocation.x, ivPhone.width)
                    rippleBackgroundNfc.translationY = calculateRelativePosition(nfcLocation.y, ivPhone.height)
                    touchCardAnimation.animate()
                }
            },
        )
    }

    private fun setCallbacks() {
        touchCardAnimation.tapAnimationCallback = TapAnimationCallback(
            onTapInFinished = {
                rippleBackgroundNfc.alpha = 1f
                rippleBackgroundNfc.startRippleAnimation()
            },
            onTapOutStarted = {
                rippleBackgroundNfc.fadeOut(fadeOutDuration = 800) { rippleBackgroundNfc.stopRippleAnimation() }
            },
        )
        touchCardAnimation.animatorCallback = object : Animator.AnimatorListener {
            override fun onAnimationStart(animation: Animator) {}
            override fun onAnimationEnd(animation: Animator) {}
            override fun onAnimationCancel(animation: Animator) {
                rippleBackgroundNfc.stopRippleAnimation()
                rippleBackgroundNfc.hide()
            }

            override fun onAnimationRepeat(animation: Animator) {}
        }
    }

    private fun stopAnimation() {
        rippleBackgroundNfc.stopRippleAnimation()
        touchCardAnimation.cancel()
    }

    override fun onBottomSheetDismiss() {
        stopAnimation()
        customBitmapHolder?.bitmap?.recycle()
    }

<<<<<<< HEAD
=======
    fun setIconScanRes(iconScanRes: Int?) {
        if (iconScanRes != null) {
            ivHandCardHorizontal.setImageResource(iconScanRes)
            ivHandCardVertical.setImageResource(iconScanRes)
        } else {
            ivHandCardHorizontal.setImageResource(R.drawable.hand_full_card_horizontal)
            ivHandCardVertical.setImageResource(R.drawable.hand_full_card_vertical)
        }
    }

>>>>>>> bad0ad49
    private data class BitmapImageHolder(
        val bitmapArray: ByteArray,
        val bitmap: Bitmap = BitmapFactory.decodeByteArray(bitmapArray, 0, bitmapArray.size, BitmapFactory.Options()),
    )
}<|MERGE_RESOLUTION|>--- conflicted
+++ resolved
@@ -84,23 +84,6 @@
                 customImageView.setImageBitmap(holder.bitmap)
                 customBitmapHolder = holder
             }
-<<<<<<< HEAD
-=======
-        }
-        switchScanTagImageVisibility()
-    }
-
-    private fun switchScanTagImageVisibility() {
-        when (scanImage) {
-            ScanTagImage.GenericCard -> {
-                customImageContainer.hide()
-                genericImageContainer.show()
-            }
-            is ScanTagImage.Image -> {
-                genericImageContainer.hide()
-                customImageContainer.show()
-            }
->>>>>>> bad0ad49
         }
         switchScanTagImageVisibility()
     }
@@ -116,10 +99,6 @@
                 customImageContainer.show()
             }
         }
-    }
-
-    fun setScanImage(scanImage: ScanTagImage) {
-        this.scanImage = scanImage
     }
 
     fun setScanImage(scanImage: ScanTagImage) {
@@ -175,8 +154,6 @@
         customBitmapHolder?.bitmap?.recycle()
     }
 
-<<<<<<< HEAD
-=======
     fun setIconScanRes(iconScanRes: Int?) {
         if (iconScanRes != null) {
             ivHandCardHorizontal.setImageResource(iconScanRes)
@@ -187,7 +164,6 @@
         }
     }
 
->>>>>>> bad0ad49
     private data class BitmapImageHolder(
         val bitmapArray: ByteArray,
         val bitmap: Bitmap = BitmapFactory.decodeByteArray(bitmapArray, 0, bitmapArray.size, BitmapFactory.Options()),
