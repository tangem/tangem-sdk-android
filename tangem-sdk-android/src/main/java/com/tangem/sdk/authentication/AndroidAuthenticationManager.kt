package com.tangem.sdk.authentication

import android.os.Build
import androidx.annotation.RequiresApi
import androidx.biometric.BiometricPrompt
import androidx.fragment.app.FragmentActivity
import androidx.lifecycle.DefaultLifecycleObserver
import androidx.lifecycle.Lifecycle
import androidx.lifecycle.LifecycleOwner
import androidx.lifecycle.lifecycleScope
import com.tangem.Log
import com.tangem.common.authentication.AuthenticationManager
import com.tangem.common.core.TangemError
import com.tangem.common.core.TangemSdkError
import com.tangem.sdk.R
import kotlinx.coroutines.Dispatchers
import kotlinx.coroutines.flow.MutableStateFlow
import kotlinx.coroutines.flow.filterNotNull
import kotlinx.coroutines.flow.first
import kotlinx.coroutines.launch
import kotlinx.coroutines.suspendCancellableCoroutine
import kotlinx.coroutines.sync.Mutex
import kotlinx.coroutines.sync.withLock
import kotlinx.coroutines.withContext
import kotlin.coroutines.resume
import kotlin.coroutines.resumeWithException
import androidx.biometric.BiometricManager as SystemBiometricManager

@RequiresApi(Build.VERSION_CODES.M)
internal class AndroidAuthenticationManager(
    private val activity: FragmentActivity,
) : AuthenticationManager,
    DefaultLifecycleObserver,
    LifecycleOwner by activity {

    private val biometricPromptInfo by lazy {
        BiometricPrompt.PromptInfo.Builder()
            .setTitle(activity.getString(R.string.biometric_prompt_title))
            .setNegativeButtonText(activity.getString(R.string.common_cancel))
            .setAllowedAuthenticators(SystemBiometricManager.Authenticators.BIOMETRIC_STRONG)
            .build()
    }

    private val authenticationMutex = Mutex()
    private val canAuthenticateInternal: MutableStateFlow<Boolean?> = MutableStateFlow(value = null)
    private val needEnrollBiometricsInternal: MutableStateFlow<Boolean?> = MutableStateFlow(value = null)

    override val canAuthenticate: Boolean
        get() = requireNotNull(canAuthenticateInternal.value) {
            "`canAuthenticate` has not been initialized"
        }
    override val needEnrollBiometrics: Boolean
        get() = requireNotNull(needEnrollBiometricsInternal.value) {
            "`needEnrollBiometrics` has not been initialized"
        }

    override fun onResume(owner: LifecycleOwner) {
        owner.lifecycleScope.launch {
            val (available, canBeEnrolled) = checkBiometricsAvailabilityStatus()

            canAuthenticateInternal.value = available
            needEnrollBiometricsInternal.value = canBeEnrolled
        }
    }

    override suspend fun authenticate() {
        if (lifecycle.currentState != Lifecycle.State.RESUMED) return

        if (authenticationMutex.isLocked) {
            Log.warning { "$TAG - A user authentication has already been launched" }
<<<<<<< HEAD
            return
=======
            Log.biometric { "A user authentication has already been launched" }
>>>>>>> 6711c6f6
        }

        authenticationMutex.withLock {
            Log.debug { "$TAG - Trying to authenticate a user" }
            Log.biometric { "Try to authenticate a user" }

            val canAuthenticate = canAuthenticateInternal.filterNotNull().first()
            if (canAuthenticate) {
                withContext(Dispatchers.Main) {
                    authenticateInternal()
                }
            } else {
                Log.warning { "$TAG - Unable to authenticate the user as the biometrics feature is unavailable" }
                Log.biometric { "Unable to authenticate the user as the biometrics feature is unavailable" }

                throw TangemSdkError.AuthenticationUnavailable()
            }
        }
    }

    private suspend fun authenticateInternal() {
        return suspendCancellableCoroutine { continuation ->
            val biometricPrompt = BiometricPrompt(
                activity,
                createAuthenticationCallback { biometricResult ->
                    when (biometricResult) {
                        is BiometricAuthenticationResult.Failure -> {
                            continuation.resumeWithException(biometricResult.error)
                        }
                        is BiometricAuthenticationResult.Success -> {
                            continuation.resume(Unit)
                        }
                    }
                },
            )

            biometricPrompt.authenticate(biometricPromptInfo)
        }
    }

    @Suppress("LongMethod")
    private suspend fun checkBiometricsAvailabilityStatus(): BiometricsAvailability {
        val biometricManager = SystemBiometricManager.from(activity)

        return suspendCancellableCoroutine { continuation ->
            when (biometricManager.canAuthenticate(AUTHENTICATORS)) {
                SystemBiometricManager.BIOMETRIC_SUCCESS -> {
                    Log.debug { "$TAG - Biometric features are available" }
                    Log.biometric { "Biometric features are available" }
                    continuation.resume(
                        BiometricsAvailability(
                            available = true,
                            canBeEnrolled = false,
                        ),
                    )
                }

                SystemBiometricManager.BIOMETRIC_ERROR_NONE_ENROLLED -> {
                    Log.debug { "$TAG - No biometric features enrolled" }
                    Log.biometric { "No biometric features enrolled" }
                    continuation.resume(
                        BiometricsAvailability(
                            available = false,
                            canBeEnrolled = true,
                        ),
                    )
                }
                SystemBiometricManager.BIOMETRIC_ERROR_NO_HARDWARE -> {
                    Log.debug { "$TAG - No biometric features available on this device" }
                    Log.biometric { "No biometric features available on this device" }
                    continuation.resume(
                        BiometricsAvailability(
                            available = false,
                            canBeEnrolled = false,
                        ),
                    )
                }
                SystemBiometricManager.BIOMETRIC_ERROR_HW_UNAVAILABLE -> {
                    Log.debug { "$TAG - Biometric features are currently unavailable" }
                    Log.biometric { "Biometric features are currently unavailable" }
                    continuation.resume(
                        BiometricsAvailability(
                            available = false,
                            canBeEnrolled = false,
                        ),
                    )
                }
                SystemBiometricManager.BIOMETRIC_ERROR_SECURITY_UPDATE_REQUIRED -> {
                    Log.debug { "$TAG - Biometric features are currently unavailable, security update required" }
                    Log.biometric { "Biometric features are currently unavailable, security update required" }
                    continuation.resume(
                        BiometricsAvailability(
                            available = false,
                            canBeEnrolled = false,
                        ),
                    )
                }
                SystemBiometricManager.BIOMETRIC_STATUS_UNKNOWN -> {
                    Log.debug { "$TAG - Biometric features are in unknown status" }
                    Log.biometric { "Biometric features are in unknown status" }
                    continuation.resume(
                        BiometricsAvailability(
                            available = false,
                            canBeEnrolled = false,
                        ),
                    )
                }
                SystemBiometricManager.BIOMETRIC_ERROR_UNSUPPORTED -> {
                    Log.debug { "$TAG - Biometric features are unsupported" }
                    Log.biometric { "Biometric features are unsupported" }
                    continuation.resume(
                        BiometricsAvailability(
                            available = false,
                            canBeEnrolled = false,
                        ),
                    )
                }
            }
        }
    }

    private fun createAuthenticationCallback(
        result: (BiometricAuthenticationResult) -> Unit,
    ): BiometricPrompt.AuthenticationCallback {
        return object : BiometricPrompt.AuthenticationCallback() {
            override fun onAuthenticationError(errorCode: Int, errString: CharSequence) {
                val error = when (errorCode) {
                    BiometricPrompt.ERROR_LOCKOUT -> TangemSdkError.AuthenticationLockout()
                    BiometricPrompt.ERROR_LOCKOUT_PERMANENT -> TangemSdkError.AuthenticationPermanentLockout()
                    BiometricPrompt.ERROR_USER_CANCELED,
                    BiometricPrompt.ERROR_NEGATIVE_BUTTON,
                    -> TangemSdkError.UserCanceledAuthentication()

                    else -> TangemSdkError.AuthenticationFailed(errorCode, errString.toString())
                }

                Log.warning {
                    """
                        $TAG - Biometric authentication error
                        |- Code: $errorCode
                        |- Message: $errString
                        |- Cause: $error
                    """.trimIndent()
                }
                Log.biometric { "Biometric authentication error:\n$error" }

                result(BiometricAuthenticationResult.Failure(error))
            }

            override fun onAuthenticationSucceeded(result: BiometricPrompt.AuthenticationResult) {
                Log.debug { "$TAG - Biometric authentication succeed" }
                Log.biometric { "Biometric authentication succeed" }
                result(BiometricAuthenticationResult.Success(result))
            }

            override fun onAuthenticationFailed() {
                Log.warning { "$TAG - Biometric authentication failed" }
                Log.biometric { "Biometric authentication failed" }
            }
        }
    }

    private data class BiometricsAvailability(
        val available: Boolean,
        val canBeEnrolled: Boolean,
    )

    private sealed interface BiometricAuthenticationResult {
        data class Failure(
            val error: TangemError,
        ) : BiometricAuthenticationResult

        data class Success(
            val result: BiometricPrompt.AuthenticationResult,
        ) : BiometricAuthenticationResult
    }

    private companion object {
        const val AUTHENTICATORS = SystemBiometricManager.Authenticators.BIOMETRIC_STRONG

        const val TAG = "Android Authentication Manager"
    }
}<|MERGE_RESOLUTION|>--- conflicted
+++ resolved
@@ -68,11 +68,8 @@
 
         if (authenticationMutex.isLocked) {
             Log.warning { "$TAG - A user authentication has already been launched" }
-<<<<<<< HEAD
+            Log.biometric { "A user authentication has already been launched" }
             return
-=======
-            Log.biometric { "A user authentication has already been launched" }
->>>>>>> 6711c6f6
         }
 
         authenticationMutex.withLock {
