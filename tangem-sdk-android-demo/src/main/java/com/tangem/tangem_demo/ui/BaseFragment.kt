package com.tangem.tangem_demo.ui

import android.content.SharedPreferences
import android.os.Bundle
import android.view.LayoutInflater
import android.view.View
import android.view.ViewGroup
import android.widget.TextView
import android.widget.Toast
import androidx.fragment.app.Fragment
import com.google.android.material.bottomsheet.BottomSheetDialog
import com.tangem.Message
import com.tangem.TangemSdk
import com.tangem.commands.WriteIssuerExtraDataCommand
import com.tangem.commands.common.card.Card
import com.tangem.commands.file.DataToWrite
import com.tangem.commands.file.FileDataSignature
import com.tangem.commands.file.FileSettingsChange
import com.tangem.commands.wallet.CreateWalletResponse
import com.tangem.commands.wallet.PurgeWalletResponse
import com.tangem.commands.wallet.WalletConfig
import com.tangem.commands.wallet.WalletIndex
import com.tangem.common.CompletionResult
import com.tangem.common.extensions.guard
import com.tangem.common.extensions.hexToBytes
import com.tangem.common.extensions.toByteArray
import com.tangem.common.files.FileHashHelper
import com.tangem.crypto.CryptoUtils
import com.tangem.crypto.sign
import com.tangem.tangem_demo.DemoApplication
import com.tangem.tangem_demo.R
import com.tangem.tangem_demo.Utils
import com.tangem.tangem_demo.postUi
import com.tangem.tangem_demo.ui.settings.SettingsFragment

/**
 * Created by Anton Zhilenkov on 23/12/2020.
 */
abstract class BaseFragment : Fragment() {

    protected lateinit var shPrefs: SharedPreferences
    protected lateinit var sdk: TangemSdk

    protected var card: Card? = null
    protected var intWalletIndex = -1
    protected var initialMessage: Message? = null
        private set

    protected var selectedWalletPubKey: ByteArray? = null
        private set
        get() {
            return if (intWalletIndex == -1) {
                showToast("Scan the card before trying to use the method")
                null
            } else {
                card?.wallet(WalletIndex.Index(intWalletIndex))?.publicKey.guard {
                    showToast("PublicKey with the selected index: $intWalletIndex not found")
                    return null
                }
            }
        }

    protected var bshDlg: BottomSheetDialog? = null

    override fun onCreate(savedInstanceState: Bundle?) {
        super.onCreate(savedInstanceState)
        shPrefs = (requireContext().applicationContext as DemoApplication).shPrefs
        sdk = initSdk()
    }

    override fun onCreateView(inflater: LayoutInflater, container: ViewGroup?, savedInstanceState: Bundle?): View? {
        return inflater.inflate(getLayoutId(), container, false)
    }

    override fun onResume() {
        super.onResume()
        initInitialMessage()
    }

    private fun initInitialMessage() {
        if (!shPrefs.getBoolean(SettingsFragment.initialMessageEnabled, false)) {
            initialMessage = null
            return
        }
        val header = shPrefs.getString(SettingsFragment.initialMessageHeader, null)
        val body = shPrefs.getString(SettingsFragment.initialMessageBody, null)
        if (header == null && body == null) return

        initialMessage = Message(header, body)
    }

    protected fun scanCard(updateOnlyCard: Boolean = false) {
        sdk.scanCard(initialMessage) { if (updateOnlyCard) setCard(it) else handleResult(it) }
    }

    protected fun sign(hashes: Array<ByteArray>) {
        val publicKey = selectedWalletPubKey ?: return
        sdk.sign(hashes, publicKey, card?.cardId, initialMessage) { handleResult(it) }
    }

    protected fun createWallet(walletConfig: WalletConfig) {
        sdk.createWallet(walletConfig, card?.cardId, initialMessage) { handleResult(it) }
    }

    protected fun purgeWallet() {
        val publicKey = selectedWalletPubKey ?: return
        sdk.purgeWallet(WalletIndex.PublicKey(publicKey), card?.cardId, initialMessage) { handleResult(it) }
    }

    protected fun readIssuerData() {
        sdk.readIssuerData(card?.cardId, initialMessage) { handleResult(it) }
    }

    protected fun writeIssuerData() {
        val cardId = card?.cardId
        if (cardId == null) {
            showToast("CardId required. Scan your card before proceeding")
            return
        }

        val issuerData = Utils.randomString(Utils.randomInt(15, 30)).toByteArray()
        val counter = 1
        val issuerPrivateKey = Utils.issuer().dataKeyPair.privateKey
        val signedIssuerData = (cardId.hexToBytes() + issuerData + counter.toByteArray(4)).sign(issuerPrivateKey)

        sdk.writeIssuerData(cardId, issuerData, signedIssuerData, counter, initialMessage) { handleResult(it) }
    }

    @Deprecated("Deprecated in the TangemSdk")
    protected fun readIssuerExtraData() {
        sdk.readIssuerExtraData(card?.cardId, initialMessage) { handleResult(it) }
    }

    @Deprecated("Deprecated in the TangemSdk")
    protected fun writeIssuerExtraData() {
        val cardId = card?.cardId
        if (cardId == null) {
            showToast("CardId required. Scan your card before proceeding")
            return
        }

        val counter = 1
        val issuerData = CryptoUtils.generateRandomBytes(WriteIssuerExtraDataCommand.SINGLE_WRITE_SIZE * 5)
        val signatures = FileHashHelper.prepareHashes(
            cardId, issuerData, counter, Utils.issuer().dataKeyPair.privateKey
        )

        sdk.writeIssuerExtraData(
            cardId, issuerData,
            signatures.startingSignature!!, signatures.finalizingSignature!!,
            counter, initialMessage
        ) { handleResult(it) }
    }

    protected fun verify() {
        sdk.verify(false, initialMessage = initialMessage) { handleResult(it) }
    }

    protected fun readUserData() {
        sdk.readUserData(card?.cardId, initialMessage) { handleResult(it) }
    }

    protected fun writeUserData() {
        val userData = "Some of user data ${Utils.randomString(20)}".toByteArray()
        val counter = 1
        sdk.writeUserData(card?.cardId, userData, counter, initialMessage) { handleResult(it) }
    }

    protected fun writeUserProtectedData() {
        val userProtectedData = "Some of user protected data ${Utils.randomString(20)}".toByteArray()
        val counter = 1
        sdk.writeUserProtectedData(card?.cardId, userProtectedData, counter, initialMessage) { handleResult(it) }
    }

    protected fun setPin1() {
        sdk.changePin1(initialMessage = initialMessage) { handleResult(it) }
    }

    protected fun setPin2() {
        sdk.changePin2(initialMessage = initialMessage) { handleResult(it) }
    }

    protected fun readFiles(readPrivateFiles: Boolean) {
        sdk.readFiles(readPrivateFiles, initialMessage = initialMessage) { handleResult(it) }
    }

    protected fun writeFilesSigned() {
        val cardId = card?.cardId
        if (cardId == null) {
            showToast("CardId required. Scan your card before proceeding")
            return
        }
        val file = prepareSignedData(cardId)
        sdk.writeFiles(listOf(file), initialMessage = initialMessage) { handleResult(it) }
    }

    protected fun writeFilesWithPassCode() {
        val issuerData = CryptoUtils.generateRandomBytes(WriteIssuerExtraDataCommand.SINGLE_WRITE_SIZE * 5)
<<<<<<< HEAD
        val files = listOf(DataToWrite.DataProtectedByPasscode(issuerData), DataToWrite.DataProtectedByPasscode(issuerData))
        sdk.writeFiles(files) { handleResult(it) }
=======
        val files = listOf(FileData.DataProtectedByPasscode(issuerData), FileData.DataProtectedByPasscode(issuerData))
        sdk.writeFiles(files, initialMessage = initialMessage) { handleResult(it) }
>>>>>>> 017dd579
    }

    protected fun deleteFiles(indices: List<Int>? = null) {
        sdk.deleteFiles(indices, initialMessage = initialMessage) { handleResult(it) }
    }

    protected fun changeFilesSettings(change: FileSettingsChange) {
        sdk.changeFilesSettings(listOf(change), initialMessage = initialMessage) { handleResult(it) }
    }

    private fun handleResult(result: CompletionResult<*>) {
        setCard(result)
        postUi { handleCommandResult(result) }
    }

    private fun setCard(completionResult: CompletionResult<*>) {
        when (completionResult) {
            is CompletionResult.Success -> {
                when (completionResult.data) {
                    is Card -> card = completionResult.data as Card
                    is CreateWalletResponse, is PurgeWalletResponse -> {
                        scanCard(true)
                    }
                }
            }
            is CompletionResult.Failure -> {
            }
        }
    }

    protected fun showDialog(message: String) {
        val dlg = bshDlg ?: BottomSheetDialog(requireActivity())
        if (dlg.isShowing) dlg.hide()

        dlg.setContentView(R.layout.bottom_sheet_response_layout)
        val tv = dlg.findViewById<TextView>(R.id.tvResponse) ?: return

        tv.text = message
        dlg.show()
    }

    protected fun showToast(message: String) {
        activity?.let { Toast.makeText(it, message, Toast.LENGTH_LONG).show() }
    }

    protected fun prepareHashesToSign(): Array<ByteArray> {
        val listOfData = MutableList(10) { Utils.randomString(20) }
        val listOfHashes = listOfData.map { it.toByteArray() }
        return listOfHashes.toTypedArray()
    }

    protected fun prepareSignedData(cardId: String): DataToWrite.DataProtectedBySignature {
        val counter = 1
        val issuerData = CryptoUtils.generateRandomBytes(WriteIssuerExtraDataCommand.SINGLE_WRITE_SIZE * 5)
        val signatures = FileHashHelper.prepareHashes(
            cardId, issuerData, counter, Utils.issuer().dataKeyPair.privateKey
        )
        return DataToWrite.DataProtectedBySignature(
            issuerData, counter,
            FileDataSignature(signatures.startingSignature!!, signatures.finalizingSignature!!),
            Utils.issuer().dataKeyPair.publicKey
        )
    }

    protected abstract fun getLayoutId(): Int
    protected abstract fun initSdk(): TangemSdk
    abstract fun handleCommandResult(result: CompletionResult<*>)
}<|MERGE_RESOLUTION|>--- conflicted
+++ resolved
@@ -196,13 +196,8 @@
 
     protected fun writeFilesWithPassCode() {
         val issuerData = CryptoUtils.generateRandomBytes(WriteIssuerExtraDataCommand.SINGLE_WRITE_SIZE * 5)
-<<<<<<< HEAD
         val files = listOf(DataToWrite.DataProtectedByPasscode(issuerData), DataToWrite.DataProtectedByPasscode(issuerData))
-        sdk.writeFiles(files) { handleResult(it) }
-=======
-        val files = listOf(FileData.DataProtectedByPasscode(issuerData), FileData.DataProtectedByPasscode(issuerData))
         sdk.writeFiles(files, initialMessage = initialMessage) { handleResult(it) }
->>>>>>> 017dd579
     }
 
     protected fun deleteFiles(indices: List<Int>? = null) {
