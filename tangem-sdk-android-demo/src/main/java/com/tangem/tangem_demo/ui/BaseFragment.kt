--- conflicted
+++ resolved
@@ -29,12 +29,9 @@
 import com.tangem.common.hdWallet.ExtendedPublicKey
 import com.tangem.crypto.CryptoUtils
 import com.tangem.crypto.sign
-<<<<<<< HEAD
-import com.tangem.operations.attestation.AttestationTask
-=======
 import com.tangem.operations.PreflightReadMode
 import com.tangem.operations.PreflightReadTask
->>>>>>> 91628805
+import com.tangem.operations.attestation.AttestationTask
 import com.tangem.operations.issuerAndUserData.WriteIssuerExtraDataCommand
 import com.tangem.tangem_demo.DemoApplication
 import com.tangem.tangem_demo.R
@@ -379,7 +376,6 @@
         } catch (ex: Exception) {
             null
         }
-
     }
 
     protected abstract fun getLayoutId(): Int
