package com.tangem.common.tlv

/**
 * Contains all possible value types that value for [TlvTag] can contain.
 */
enum class TlvValueType {
    HexString,
    HexStringToHash,
    Utf8String,
    Uint8,
    Uint16,
    Uint32,
    BoolValue,
    ByteArray,
    EllipticCurve,
    DateTime,
    ProductMask,
    SettingsMask,
    Status,
    SigningMethod,
    InteractionMode,
    FileDataMode,
    FileSettings,
    DerivationPath,
    BackupStatus
}

/**
 * Contains all TLV tags, with their code and descriptive name.
 */
enum class TlvTag(val code: Int) {
    Unknown(0x00),
    CardId(0x01),
    Status(0x02),
    CardPublicKey(0x03),
    CardSignature(0x04),
    CurveId(0x05),
    HashAlgID(0x06),
    SigningMethod(0x07),
    MaxSignatures(0x08),
    PauseBeforePin2(0x09),
    SettingsMask(0x0A),
    CardData(0x0C),
    NdefData(0x0D),
    CreateWalletAtPersonalize(0x0E),
    Health(0x0F),

    Pin(0x10),
    Pin2(0x11),
    NewPin(0x12),
    NewPin2(0x13),
    NewPinHash(0x14),
    NewPin2Hash(0x15),
    Challenge(0x16),
    Salt(0x17),
    ValidationCounter(0x18),
    Cvc(0x19),

    SessionKeyA(0x1A),
    SessionKeyB(0x1B),
    Pause(0x1C),
    NewPin3(0x1E),
    CrExKey(0x1F),

    Uid(0x0B),

    ManufacturerName(0x20),
    CardIDManufacturerSignature(0x86),

    IssuerPublicKey(0x30),
    IssuerTransactionPublicKey(0x31),
    IssuerData(0x32),
    IssuerDataSignature(0x33),
    IssuerTransactionSignature(0x34),
    IssuerDataCounter(0x35),
    AcquirerPublicKey(0x37),

    Size(0x25),
    InteractionMode(0x23),
    Offset(0x24),

    IsActivated(0x3A),
    ActivationSeed(0x3B),
    ResetPin(0x36),

    CodePageAddress(0x40),
    CodePageCount(0x41),
    CodeHash(0x42),

    TransactionOutHash(0x50),
    TransactionOutHashSize(0x51),
    TransactionOutRaw(0x52),
    Certificate(0x55),
    PinIsDefault(0x5A),
    Pin2IsDefault(0x59),

    WalletPublicKey(0x60),
    WalletSignature(0x61),
    WalletRemainingSignatures(0x62),
    WalletSignedHashes(0x63),
    CheckWalletCounter(0x64),
    WalletIndex(0x65),
    WalletsCount(0x66),
    WalletData(0x67),
    CardWallet(0x68),

    WalletHDPath(0x6A),
    WalletHDChain(0x6B),

    Firmware(0x80),
    BatchId(0x81),
    ManufactureDateTime(0x82),
    IssuerName(0x83),
    BlockchainName(0x84),
    ManufacturerPublicKey(0x85),
    CardIdManufacturerSignature(0x86),

    ProductMask(0x8A),
    PaymentFlowVersion(0x54),

    TokenSymbol(0xA0),
    TokenContractAddress(0xA1),
    TokenDecimal(0xA2),
    TokenName(0xA3),
    Denomination(0xC0),
    ValidatedBalance(0xC1),
    LastSignDate(0xC2),
    DenominationText(0xC3),

    TerminalIsLinked(0x58),
    TerminalPublicKey(0x5C),
    TerminalTransactionSignature(0x57),

    UserData(0x2A),
    UserProtectedData(0x2B),
    UserCounter(0x2C),
    UserProtectedCounter(0x2D),

    WriteFileMode(0x23),
    FileIndex(0x26),
    FileSettings(0x27),

    FileTypeName(0x70),
    FileData(0x71),
<<<<<<< HEAD

    BackupStatus(0xD0),
    BackupCount(0xD1),
    PrimaryCardLinkingKey(0xD2),
    BackupCardLinkingKey(0xD3),
    BackupCardLink(0xD4),
    BackupAttestSignature(0xD5)
=======
    FileSignature(0x73),
    FileCounter(0x74),
    FileOwnerIndex(0x75),
>>>>>>> 3caa5779
    ;

    /**
     * @return [TlvValueType] associated with a [TlvTag]
     */
    fun valueType(): TlvValueType {
        return when (this) {
            CardId, BatchId -> TlvValueType.HexString
            ManufacturerName, Firmware, IssuerName, BlockchainName, TokenSymbol, TokenName, TokenContractAddress,
            FileTypeName -> TlvValueType.Utf8String
            CurveId -> TlvValueType.EllipticCurve
            PauseBeforePin2, WalletRemainingSignatures, WalletSignedHashes, Health, TokenDecimal,
            Offset, Size -> TlvValueType.Uint16
<<<<<<< HEAD
            FileIndex, WalletIndex, WalletsCount, CheckWalletCounter, BackupCount -> TlvValueType.Uint8
=======
            FileIndex, WalletIndex, WalletsCount, CheckWalletCounter, FileCounter -> TlvValueType.Uint8
>>>>>>> 3caa5779
            MaxSignatures, UserCounter, UserProtectedCounter, IssuerDataCounter -> TlvValueType.Uint32
            IsActivated, TerminalIsLinked, CreateWalletAtPersonalize,
            PinIsDefault, Pin2IsDefault -> TlvValueType.BoolValue
            ManufactureDateTime -> TlvValueType.DateTime
            ProductMask -> TlvValueType.ProductMask
            SettingsMask -> TlvValueType.SettingsMask
            Status -> TlvValueType.Status
            SigningMethod -> TlvValueType.SigningMethod
            InteractionMode -> TlvValueType.InteractionMode
            WriteFileMode -> TlvValueType.FileDataMode
            FileSettings -> TlvValueType.FileSettings
            WalletHDPath -> TlvValueType.DerivationPath
            BackupStatus -> TlvValueType.BackupStatus
            else -> TlvValueType.ByteArray
        }
    }

    companion object {
        private val values = values()
        fun byCode(code: Int): TlvTag = values.find { it.code == code } ?: Unknown
    }
}

<|MERGE_RESOLUTION|>--- conflicted
+++ resolved
@@ -142,7 +142,9 @@
 
     FileTypeName(0x70),
     FileData(0x71),
-<<<<<<< HEAD
+    FileSignature(0x73),
+    FileCounter(0x74),
+    FileOwnerIndex(0x75),
 
     BackupStatus(0xD0),
     BackupCount(0xD1),
@@ -150,11 +152,6 @@
     BackupCardLinkingKey(0xD3),
     BackupCardLink(0xD4),
     BackupAttestSignature(0xD5)
-=======
-    FileSignature(0x73),
-    FileCounter(0x74),
-    FileOwnerIndex(0x75),
->>>>>>> 3caa5779
     ;
 
     /**
@@ -168,11 +165,7 @@
             CurveId -> TlvValueType.EllipticCurve
             PauseBeforePin2, WalletRemainingSignatures, WalletSignedHashes, Health, TokenDecimal,
             Offset, Size -> TlvValueType.Uint16
-<<<<<<< HEAD
-            FileIndex, WalletIndex, WalletsCount, CheckWalletCounter, BackupCount -> TlvValueType.Uint8
-=======
-            FileIndex, WalletIndex, WalletsCount, CheckWalletCounter, FileCounter -> TlvValueType.Uint8
->>>>>>> 3caa5779
+            FileIndex, WalletIndex, WalletsCount, CheckWalletCounter, FileCounter, BackupCount -> TlvValueType.Uint8
             MaxSignatures, UserCounter, UserProtectedCounter, IssuerDataCounter -> TlvValueType.Uint32
             IsActivated, TerminalIsLinked, CreateWalletAtPersonalize,
             PinIsDefault, Pin2IsDefault -> TlvValueType.BoolValue
