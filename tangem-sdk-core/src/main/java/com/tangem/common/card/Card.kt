--- conflicted
+++ resolved
@@ -155,7 +155,7 @@
         /**
          * Signature of CardId with manufacturer’s private key. COS 1.21+
          */
-        val signature: ByteArray?,
+        val signature: ByteArray?
     )
 
     data class Issuer(
@@ -167,7 +167,7 @@
         /**
          * Public key that is used by the card issuer to sign IssuerData field.
          */
-        val publicKey: ByteArray,
+        val publicKey: ByteArray
     )
 
     enum class LinkedTerminalStatus {
@@ -270,10 +270,7 @@
         val isLinkedTerminalEnabled: Boolean,
 
         /**
-         */
-        val isHDWalletAllowed: Boolean,
-
-        /**
+         * Is backup feature available
          */
         val isBackupAllowed: Boolean,
 
@@ -338,9 +335,8 @@
             maxWalletsCount: Int,
             mask: SettingsMask,
             defaultSigningMethods: SigningMethod? = null,
-            defaultCurve: EllipticCurve? = null,
+            defaultCurve: EllipticCurve? = null
         ) : this(
-<<<<<<< HEAD
             securityDelay = securityDelay,
             maxWalletsCount = maxWalletsCount,
             isSettingAccessCodeAllowed = mask.contains(SettingsMask.Code.AllowSetPIN1),
@@ -356,24 +352,8 @@
             defaultCurve = defaultCurve,
             isIssuerDataProtectedAgainstReplay = mask.contains(SettingsMask.Code.ProtectIssuerDataAgainstReplay),
             isSelectBlockchainAllowed = mask.contains(SettingsMask.Code.AllowSelectBlockchain),
-=======
-            securityDelay,
-            maxWalletsCount,
-            mask.contains(SettingsMask.Code.AllowSetPIN1),
-            mask.contains(SettingsMask.Code.AllowSetPIN2),
-            !mask.contains(SettingsMask.Code.ProhibitDefaultPIN1),
-            mask.contains(SettingsMask.Code.SkipSecurityDelayIfValidatedByLinkedTerminal),
-            createEncryptionModes(mask),
-            !mask.contains(SettingsMask.Code.DisableFiles),
-            mask.contains(SettingsMask.Code.AllowHDWallets),
-            mask.contains(SettingsMask.Code.PermanentWallet),
-            mask.contains(SettingsMask.Code.RestrictOverwriteIssuerExtraData),
-            defaultSigningMethods,
-            defaultCurve,
-            mask.contains(SettingsMask.Code.ProtectIssuerDataAgainstReplay),
-            mask.contains(SettingsMask.Code.AllowSelectBlockchain),
->>>>>>> 3caa5779
-        )
+            isFilesAllowed = !mask.contains(SettingsMask.Code.DisableFiles),
+            )
 
         fun updated(mask: Card.SettingsMask): Settings {
             return Settings(
@@ -524,10 +504,10 @@
         /**
          * If true, erasing the wallet will be prohibited
          */
-        val isPermanent: Boolean,
+        val isPermanent: Boolean
     ) {
         internal constructor(
-            mask: SettingsMask,
+            mask: SettingsMask
         ) : this(mask.contains(SettingsMask.Code.IsPermanent))
     }
 
