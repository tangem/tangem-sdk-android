--- conflicted
+++ resolved
@@ -7,10 +7,7 @@
     Secp256k1("secp256k1"),
     Secp256r1("secp256r1"),
     Ed25519("ed25519"),
-<<<<<<< HEAD
-=======
     Ed25519Slip0010("ed25519_slip0010"),
->>>>>>> bad0ad49
     Bls12381G2("bls12381_G2"),
     Bls12381G2Aug("bls12381_G2_AUG"),
     Bls12381G2Pop("bls12381_G2_POP"),
