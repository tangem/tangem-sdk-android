--- conflicted
+++ resolved
@@ -83,7 +83,6 @@
 
         fun getTangemSdkAdapters(): List<Any> {
             return listOf(
-<<<<<<< HEAD
                     TangemSdkAdapter.ByteArrayAdapter(),
                     TangemSdkAdapter.CardSettingsMaskAdapter(),
                     TangemSdkAdapter.ProductMaskAdapter(),
@@ -109,32 +108,6 @@
                     TangemSdkAdapter.AttestationModeAdapter(),
                     TangemSdkAdapter.BIP44ChainAdapter(),
                     TangemSdkAdapter.BackupStatusAdapter(),
-=======
-                TangemSdkAdapter.ByteArrayAdapter(),
-                TangemSdkAdapter.CardSettingsMaskAdapter(),
-                TangemSdkAdapter.ProductMaskAdapter(),
-                TangemSdkAdapter.WalletSettingsMaskAdapter(),
-                TangemSdkAdapter.DateAdapter(),
-                TangemSdkAdapter.FirmwareVersionAdapter(),
-                TangemSdkAdapter.PreflightReadModeAdapter(),
-                TangemSdkAdapter.DataToWriteAdapter(),
-                TangemSdkAdapter.EllipticCurveAdapter(),
-                TangemSdkAdapter.LinkedTerminalStatusAdapter(),
-                TangemSdkAdapter.CardStatusAdapter(),
-                TangemSdkAdapter.CardWalletStatusAdapter(),
-                TangemSdkAdapter.CardSettingsMaskCodeAdapter(),
-                TangemSdkAdapter.CardWalletSettingsMaskCodeAdapter(),
-                TangemSdkAdapter.SigningMethodCodeAdapter(),
-                TangemSdkAdapter.ProductMaskCodeAdapter(),
-                TangemSdkAdapter.EncryptionModeAdapter(),
-                TangemSdkAdapter.FirmwareTypeAdapter(),
-                TangemSdkAdapter.FileDataModeAdapter(),
-                TangemSdkAdapter.FileSettingsAdapter(),
-                TangemSdkAdapter.FileWriteSettingsAdapter(),
-                TangemSdkAdapter.AttestationStatusAdapter(),
-                TangemSdkAdapter.AttestationModeAdapter(),
-                TangemSdkAdapter.BIP44ChainAdapter(),
->>>>>>> df26b16b
             )
         }
 
