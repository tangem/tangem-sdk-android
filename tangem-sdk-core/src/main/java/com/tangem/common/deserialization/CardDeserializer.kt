package com.tangem.common.deserialization

import com.tangem.common.apdu.ResponseApdu
import com.tangem.common.card.Card
import com.tangem.common.card.CardWallet
import com.tangem.common.card.EllipticCurve
import com.tangem.common.card.FirmwareVersion
import com.tangem.common.core.SessionEnvironment
import com.tangem.common.core.TangemSdkError
import com.tangem.common.tlv.Tlv
import com.tangem.common.tlv.TlvDecoder
import com.tangem.common.tlv.TlvTag

class CardDeserializer {

    companion object {

        /**
         * Card deserializaton helper
         * @param isAccessCodeSetLegacy: isAccessCodeSet information for cards with COS before 4.33
         * @param decoder: Common TlvDecoder
         * @param cardDataDecoder: TlvDecoder for cardData
         * @throws Deserialization errors
         * @return Card
         */
        internal fun deserialize(
            isAccessCodeSetLegacy: Boolean,
            decoder: TlvDecoder,
            cardDataDecoder: TlvDecoder?,
            allowNotPersonalized: Boolean = false
        ): Card {
            val status: Card.Status = decoder.decode(TlvTag.Status)
            assertStatus(allowNotPersonalized, status)
            assertActivation(decoder.decode(TlvTag.IsActivated) as Boolean)
            val cardDataDecoder = cardDataDecoder ?: throw TangemSdkError.DeserializeApduFailed()

            val firmware = FirmwareVersion(decoder.decode(TlvTag.Firmware))
            val cardSettingsMask: Card.SettingsMask = decoder.decode(TlvTag.SettingsMask)
            val isAccessCodeSet: Boolean? = isAccessCodeSet(firmware, decoder)
            val isPasscodeSet: Boolean? = isPasscodeSet(firmware, decoder)

            val defaultCurve: EllipticCurve? = decoder.decodeOptional(TlvTag.CurveId)
            val wallets = mutableListOf<CardWallet>()
            var remainingSignatures: Int? = null

            if (firmware < FirmwareVersion.MultiWalletAvailable && status == Card.Status.Loaded) {
                val curve = defaultCurve ?: throw TangemSdkError.DecodingFailed("Missing curve id")
                remainingSignatures = decoder.decodeOptional(TlvTag.WalletRemainingSignatures)
                val walletSettings = CardWallet.Settings(cardSettingsMask.toWalletSettingsMask())

                val wallet = CardWallet(
                        decoder.decode(TlvTag.WalletPublicKey),
                        null,
                        curve,
                        walletSettings,
                        decoder.decodeOptional(TlvTag.WalletSignedHashes),
                        remainingSignatures,
                        0
                )
                wallets.add(wallet)
            }

<<<<<<< HEAD
            val manufacturer = Card.Manufacturer(
                    decoder.decode(TlvTag.ManufacturerName),
                    cardDataDecoder.decode(TlvTag.ManufactureDateTime),
                    cardDataDecoder.decode(TlvTag.CardIDManufacturerSignature),
            )
            val issuer = Card.Issuer(
                    cardDataDecoder.decode(TlvTag.IssuerName),
                    decoder.decode(TlvTag.IssuerPublicKey),
            )

            val terminalStatus = if (decoder.decode(TlvTag.TerminalIsLinked)) {
                Card.LinkedTerminalStatus.Current
            } else {
                Card.LinkedTerminalStatus.None
            }

=======
            val manufacturer = cardManufacturer(decoder, cardDataDecoder)
            val issuer = cardIssuer(decoder, cardDataDecoder)
            val terminalStatus = terminalStatus(decoder)
>>>>>>> 43ea2466
            val settings = cardSettings(decoder, cardSettingsMask, defaultCurve)
            val supportedCurves: List<EllipticCurve> = supportedCurves(firmware, defaultCurve)

            return Card(
                    decoder.decode(TlvTag.CardId),
                    cardDataDecoder.decode(TlvTag.BatchId),
                    decoder.decode(TlvTag.CardPublicKey),
                    firmware,
                    manufacturer,
                    issuer,
                    settings,
                    terminalStatus,
                    isAccessCodeSet ?: isAccessCodeSetLegacy,
                    isPasscodeSet,
                    supportedCurves,
                    wallets.toList(),
                    health = decoder.decodeOptional(TlvTag.Health),
                    remainingSignatures = remainingSignatures
            )
        }

        private fun supportedCurves(firmware: FirmwareVersion, defaultCurve: EllipticCurve?): List<EllipticCurve> {
            return if (firmware < FirmwareVersion.MultiWalletAvailable) {
                if (defaultCurve == null) listOf() else listOf(defaultCurve)
            } else {
                EllipticCurve.values().toList()
            }
        }

        private fun isAccessCodeSet(firmware: FirmwareVersion, decoder: TlvDecoder): Boolean? =
                if (firmware >= FirmwareVersion.IsAccessCodeStatusAvailable) {
                    !(decoder.decode(TlvTag.PinIsDefault) as Boolean)
                } else {
                    null
                }

        private fun isPasscodeSet(firmware: FirmwareVersion, decoder: TlvDecoder): Boolean? =
                if (firmware >= FirmwareVersion.IsPasscodeStatusAvailable) {
                    !(decoder.decode(TlvTag.Pin2IsDefault) as Boolean)
                } else {
                    null
                }

        private fun cardManufacturer(decoder: TlvDecoder, cardDataDecoder: TlvDecoder): Card.Manufacturer =
                Card.Manufacturer(
                        decoder.decode(TlvTag.ManufacturerName),
                        cardDataDecoder.decode(TlvTag.ManufactureDateTime),
                        cardDataDecoder.decode(TlvTag.CardIDManufacturerSignature),
                )

        private fun cardIssuer(decoder: TlvDecoder, cardDataDecoder: TlvDecoder): Card.Issuer = Card.Issuer(
                cardDataDecoder.decode(TlvTag.IssuerName),
                decoder.decode(TlvTag.IssuerDataPublicKey),
        )

        private fun terminalStatus(decoder: TlvDecoder): Card.LinkedTerminalStatus =
                if (decoder.decode(TlvTag.TerminalIsLinked)) {
                    Card.LinkedTerminalStatus.Current
                } else {
                    Card.LinkedTerminalStatus.None
                }

        internal fun getDecoder(environment: SessionEnvironment, apdu: ResponseApdu): TlvDecoder {
            val tlv = apdu.getTlvData(environment.encryptionKey) ?: throw TangemSdkError.DeserializeApduFailed()

            return TlvDecoder(tlv)
        }

        internal fun getCardDataDecoder(environment: SessionEnvironment, tlvData: List<Tlv>): TlvDecoder? {
            val cardDataValue = tlvData.find { it.tag == TlvTag.CardData }?.let {
                Tlv.deserialize(it.value)
            }

            return if (cardDataValue.isNullOrEmpty()) null else TlvDecoder(cardDataValue)
        }

        private fun assertStatus(allowNotPersonalized: Boolean, status: Card.Status) {
            when {
                status == Card.Status.NotPersonalized && !allowNotPersonalized -> throw TangemSdkError.NotPersonalized()
                status == Card.Status.Purged -> throw TangemSdkError.WalletIsPurged()
            }
        }

        private fun assertActivation(isNeedActivation: Boolean) {
            if (isNeedActivation) throw TangemSdkError.NotActivated()
        }

        private fun cardSettings(
            decoder: TlvDecoder,
            mask: Card.SettingsMask,
            defaultCurve: EllipticCurve?
        ): Card.Settings = Card.Settings(
                decoder.decodeOptional<Int>(TlvTag.PauseBeforePin2)?.let { it * 10 } ?: 0,
                decoder.decodeOptional(TlvTag.WalletsCount) ?: 1,
                mask,
                decoder.decodeOptional(TlvTag.SigningMethod),
                defaultCurve,
        )
    }
}<|MERGE_RESOLUTION|>--- conflicted
+++ resolved
@@ -60,28 +60,9 @@
                 wallets.add(wallet)
             }
 
-<<<<<<< HEAD
-            val manufacturer = Card.Manufacturer(
-                    decoder.decode(TlvTag.ManufacturerName),
-                    cardDataDecoder.decode(TlvTag.ManufactureDateTime),
-                    cardDataDecoder.decode(TlvTag.CardIDManufacturerSignature),
-            )
-            val issuer = Card.Issuer(
-                    cardDataDecoder.decode(TlvTag.IssuerName),
-                    decoder.decode(TlvTag.IssuerPublicKey),
-            )
-
-            val terminalStatus = if (decoder.decode(TlvTag.TerminalIsLinked)) {
-                Card.LinkedTerminalStatus.Current
-            } else {
-                Card.LinkedTerminalStatus.None
-            }
-
-=======
             val manufacturer = cardManufacturer(decoder, cardDataDecoder)
             val issuer = cardIssuer(decoder, cardDataDecoder)
             val terminalStatus = terminalStatus(decoder)
->>>>>>> 43ea2466
             val settings = cardSettings(decoder, cardSettingsMask, defaultCurve)
             val supportedCurves: List<EllipticCurve> = supportedCurves(firmware, defaultCurve)
 
