package com.tangem

import com.tangem.common.SuccessResponse
import com.tangem.common.card.Card
import com.tangem.common.card.EllipticCurve
<<<<<<< HEAD
import com.tangem.common.core.CardSession
import com.tangem.common.core.CardSessionRunnable
import com.tangem.common.core.CompletionCallback
import com.tangem.common.core.Config
import com.tangem.common.core.TangemError
import com.tangem.common.files.DataToWrite
import com.tangem.common.files.FileHashData
import com.tangem.common.files.FileSettingsChange
=======
import com.tangem.common.core.*
>>>>>>> e275d5c6
import com.tangem.common.hdWallet.DerivationPath
import com.tangem.common.hdWallet.ExtendedPublicKey
import com.tangem.common.json.JSONRPCHandler
import com.tangem.common.services.secure.SecureStorage
import com.tangem.operations.attestation.CardVerifyAndGetInfo.Response.Item
import com.tangem.operations.derivation.ExtendedPublicKeysMap
import com.tangem.operations.files.ReadFilesResponse
import com.tangem.operations.files.WriteFilesResponse
import com.tangem.operations.issuerAndUserData.ReadIssuerDataResponse
import com.tangem.operations.issuerAndUserData.ReadIssuerExtraDataResponse
import com.tangem.operations.issuerAndUserData.ReadUserDataResponse
import com.tangem.operations.personalization.DepersonalizeResponse
import com.tangem.operations.personalization.entities.Acquirer
import com.tangem.operations.personalization.entities.CardConfig
import com.tangem.operations.personalization.entities.Issuer
import com.tangem.operations.personalization.entities.Manufacturer
import com.tangem.operations.sign.SignHashResponse
import com.tangem.operations.sign.SignResponse
import com.tangem.operations.wallet.CreateWalletResponse

interface TangemSdk {
    val secureStorage: SecureStorage
    var config: Config

    /**
     * This method launches a [ScanTask] on a new thread.
     *
     * To start using any card, you first need to read it using the scanCard() method.
     * This method launches an NFC session, and once it’s connected with the card,
     * it obtains the card data. Optionally, if the card contains a wallet (private and public key pair),
     * it proves that the wallet owns a private key that corresponds to a public one.
     *
     * @param initialMessage: A custom description that shows at the beginning of the NFC session.
     * If null, default message will be used.
     * @param callback is triggered on the completion of the [ScanTask] and provides card response
     * in the form of [Card] if the task was performed successfully or [TangemSdkError] in case of an error.
     */
    fun scanCard(initialMessage: Message? = null, callback: CompletionCallback<Card>)

    /**
     * This method allows you to sign one hash and will return a corresponding signature.
     * Please note that Tangem cards usually protect the signing with a security delay
     * that may last up to 45 seconds, depending on a card.
     * It is for `SessionViewDelegate` to notify users of security delay.
     *
     * @param hash: Transaction hash for sign by card.
     * @param walletPublicKey: Public key of wallet that should sign hash.
     * @param cardId: CID, Unique Tangem card ID number
     * @param derivationPath: Derivation path of the wallet. Optional
     * @param initialMessage: A custom description that shows at the beginning of the NFC session.
     * default message will be used
     * @param callback: is triggered on the completion of the [SignCommand] and provides response
     * in the form of single signed hash [ByteArray] if the task was performed successfully
     * or [TangemSdkError] in case of an error.
     */
    fun sign(
        hash: ByteArray,
        walletPublicKey: ByteArray,
        cardId: String,
        derivationPath: DerivationPath? = null,
        initialMessage: Message? = null,
        callback: CompletionCallback<SignHashResponse>
    )

    /**
     * This method launches a [SignCommand] on a new thread.
     *
     * It allows you to sign one or multiple hashes.
     * Simultaneous signing of array of hashes in a single [SignCommand] is required to support
     * Bitcoin-type multi-input blockchains (UTXO).
     * The [SignCommand] will return a corresponding array of signatures.
     *
     * Please note that Tangem cards usually protect the signing with a security delay
     * that may last up to 45 seconds, depending on a card.
     * It is for [SessionViewDelegate] to notify users of security delay.
     *
     * @param hashes: Array of transaction hashes. It can be from one or up to ten hashes of the same length.
     * @param walletPublicKey: Public key of the wallet that should sign hashes.
     * @param cardId: CID, Unique Tangem card ID number
     * @param derivationPath: Derivation path of the wallet. Optional
     * @param initialMessage: A custom description that shows at the beginning of the NFC session.
     * If null, default message will be used.
     * @param callback: is triggered on the completion of the [SignCommand] and provides response
     * in the form of list of signed hashes [List<ByteArray>] if the task was performed successfully
     * or [TangemSdkError] in case of an error.
     */
    fun sign(
        hashes: Array<ByteArray>,
        walletPublicKey: ByteArray,
        cardId: String,
        derivationPath: DerivationPath? = null,
        initialMessage: Message? = null,
        callback: CompletionCallback<SignResponse>
    )

    /**
     * Derive public key according to BIP32 (Private parent key → public child key)
     * Warning: Only `secp256k1` and `ed25519` (BIP32-Ed25519 scheme) curves supported
     *
     * @param cardId: CID, Unique Tangem card ID number.
     * @param walletPublicKey: Seed public key.
     * @param derivationPath: Derivation path
     * @param initialMessage: A custom description that shows at the beginning of the NFC session. If null, default
     * message will be used
     * @param callback: is triggered on the completion of the [DeriveWalletPublicKeyTask] and provides response
     * in the form of the [ExtendedPublicKey] if the task was performed successfully or [TangemSdkError] in case
     * of an error.
     */
    fun deriveWalletPublicKey(
        cardId: String,
        walletPublicKey: ByteArray,
        derivationPath: DerivationPath,
        initialMessage: Message? = null,
        callback: CompletionCallback<ExtendedPublicKey>
    )

    /**
     * Derive multiple wallet public keys according to BIP32 (Private parent key → public child key)
     * Warning: Only `secp256k1` and `ed25519` (BIP32-Ed25519 scheme) curves supported
     *
     * @param cardId: CID, Unique Tangem card ID number.
     * @param walletPublicKey: Seed public key.
     * @param derivationPaths: Derivation paths. Repeated items will be ignored.
     * @param initialMessage: A custom description that shows at the beginning of the NFC session. If null, default
     * message will be used
     * @param callback: is triggered on the completion of the [DeriveWalletPublicKeyTask] and provides response
     * in the form of the [ExtendedPublicKeyList] if the task was performed successfully or [TangemSdkError] in case
     * of an error. All derived keys are unique and will be returned in arbitrary order.
     */
    fun deriveWalletPublicKeys(
        cardId: String,
        walletPublicKey: ByteArray,
        derivationPaths: List<DerivationPath>,
        initialMessage: Message? = null,
        callback: CompletionCallback<ExtendedPublicKeysMap>
    )

    /**
     * This method launches a [CreateWalletTask] on a new thread.
     *
     * This command will create a new wallet on the card having ‘Empty’ state.
     * A key pair WalletPublicKey / WalletPrivateKey is generated and securely stored in the card.
     * App will need to obtain Wallet_PublicKey from the response of [CreateWalletTask] or [ReadCommand]
     * and then transform it into an address of corresponding blockchain wallet  according to a specific
     * blockchain algorithm.
     * WalletPrivateKey is never revealed by the card and will be used by [SignCommand] and [AttestWalletKeyCommand].
     * RemainingSignature is set to MaxSignatures.
     *
     * @param curve: Wallet's elliptic curve
     * @param cardId: CID, Unique Tangem card ID number.
     * @param initialMessage: A custom description that shows at the beginning of the NFC session.
     * If null, default message will be used
     * @param callback: is triggered on the completion of the [CreateWalletTask] and provides
     * card response in the form of [CreateWalletResponse] if the task was performed successfully
     * or [TangemSdkError] in case of an error.
     */
    fun createWallet(
        curve: EllipticCurve,
        cardId: String,
        initialMessage: Message? = null,
        callback: CompletionCallback<CreateWalletResponse>
    )

    /**
     * This method launches a [PurgeWalletCommand] on a new thread.
     *
     * This command deletes all wallet data. If IsReusable flag is enabled during personalization.
     *
     * @param walletPublicKey: Public key of wallet that should be purged.
     * @param cardId: CID, Unique Tangem card ID number.
     * @param initialMessage: A custom description that shows at the beginning of the NFC session.
     * If null, default message will be used.
     * @param callback: is triggered on the completion of the [PurgeWalletCommand] and provides
     * card response in the form of [SuccessResponse] if the task was performed successfully
     * or [TangemSdkError] in case of an error.
     */
    fun purgeWallet(
        walletPublicKey: ByteArray,
        cardId: String,
        initialMessage: Message? = null,
        callback: CompletionCallback<SuccessResponse>
    )

    /**
     *  Get the card info and verify with Tangem backend. Do not use for developer cards
     *
     *  @param cardPublicKey: CardPublicKey returned by [ReadCommand]
     *  @param cardId: CID, Unique Tangem card ID number.
     *  @param callback: [CardVerifyAndGetInfo.Response.Item]
     */
    fun loadCardInfo(
        cardPublicKey: ByteArray,
        cardId: String,
        callback: CompletionCallback<Item>
    )

    /**
     * This method launches a [PersonalizeCommand] on a new thread.
     *
     * Command available on SDK cards only
     * Personalization is an initialization procedure, required before starting using a card.
     * During this procedure a card setting is set up.
     * During this procedure all data exchange is encrypted.
     *
     * @param config: is a configuration file with all the card settings that are written on the card
     * during personalization.
     * @param issuer: Issuer is a third-party team or company wishing to use Tangem cards.
     * @param manufacturer: Tangem Card Manufacturer.
     * @param acquirer: Acquirer is a trusted third-party company that operates proprietary
     * (non-EMV) POS terminal infrastructure and transaction processing back-end.
     * @param initialMessage: A custom description that shows at the beginning of the NFC session.
     * If null, default message will be used.
     * @param callback: is triggered on the completion of the [PersonalizeCommand] and provides
     * card response in the form of [Card] if the command was performed successfully
     * or [TangemSdkError] in case of an error.
     */
    fun personalize(
        config: CardConfig,
        issuer: Issuer,
        manufacturer: Manufacturer,
        acquirer: Acquirer? = null,
        initialMessage: Message? = null,
        callback: CompletionCallback<Card>
    )

    /**
     * This method launches a [DepersonalizeCommand] on a new thread.
     *
     * Command available on SDK cards only
     * This command resets card to initial state, erasing all data written during personalization and usage.
     *
     * @param initialMessage: A custom description that shows at the beginning of the NFC session.
     * If null, default message will be used.
     * @param callback: is triggered on the completion of the [DepersonalizeCommand] and provides
     * card response in the form of [DepersonalizeResponse] if the task was performed successfully
     * or [TangemSdkError] in case of an error.
     * */
    fun depersonalize(
        initialMessage: Message? = null,
        callback: CompletionCallback<DepersonalizeResponse>
    )

    /**
     * This method launches a [SetUserCodeCommand] on a new thread.
     *
     * Set or change card's access code
     *
     * @param accessCode: Access code to set. If null, the user will be prompted to enter code before operation
     * @param cardId: CID, Unique Tangem card ID number.
     * @param initialMessage: A custom description that shows at the beginning of the NFC session.
     * If null, default message will be used.
     * @param callback: is triggered on the completion of the [SetUserCodeCommand] and provides
     * card response in the form of [SuccessResponse] if the task was performed successfully
     * or [TangemSdkError] in case of an error.
     * */
    fun setAccessCode(
        accessCode: String? = null,
        cardId: String,
        initialMessage: Message? = null,
        callback: CompletionCallback<SuccessResponse>
    )

    /**
     * This method launches a [SetUserCodeCommand] on a new thread.
     *
     * Set or change card's passcode
     *
     * @param passcode: Passcode to set. If null, the user will be prompted to enter code before operation
     * @param cardId: CID, Unique Tangem card ID number.
     * @param initialMessage: A custom description that shows at the beginning of the NFC session.
     * If null, default message will be used.
     * @param callback: is triggered on the completion of the [SetUserCodeCommand] and provides
     * card response in the form of [SuccessResponse] if the task was performed successfully
     * or [TangemSdkError] in case of an error.
     * */
    fun setPasscode(
        passcode: String? = null,
        cardId: String,
        initialMessage: Message? = null,
        callback: CompletionCallback<SuccessResponse>
    )

    /**
     * This method launches a [SetUserCodeCommand] on a new thread.
     *
     * Reset all user codes
     *
     * @param cardId: CID, Unique Tangem card ID number.
     * @param initialMessage: A custom description that shows at the beginning of the NFC session.
     * If null, default message will be used
     * @param callback: is triggered on the completion of the [SetUserCodeCommand] and provides
     * card response in the form of [SuccessResponse] if the task was performed successfully
     * or [TangemSdkError] in case of an error.
     */
    fun resetUserCodes(
        cardId: String,
        initialMessage: Message? = null,
        callback: CompletionCallback<SuccessResponse>
    )

    /**
     * This method launches a [ReadFilesTask] on a new thread.
     *
     * This command reads all files stored on card.
     * Note: When performing reading private files command, you must  provide `passcode`
     * Warning: Command available only for cards with COS 3.29 and higher
     *
     * @param readPrivateFiles: If true - all files saved on card will be read. User code or security delay will be
     * requested
     * @param fileName: Read files by the given name.
     * @param walletPublicKey: Read files by the given wallet.
     * @param cardId: CID, Unique Tangem card ID number.
     * @param initialMessage: A custom description that shows at the beginning of the NFC session.
     * If null, default message will be used
     * @param callback: is triggered on the completion of the [ReadFilesTask] and provides
     * card response in the form of [List<File>] if the task was performed successfully
     * or [TangemSdkError] in case of an error.
     */
    fun readFiles(
        readPrivateFiles: Boolean = false,
        fileName: String? = null,
        walletPublicKey: ByteArray? = null,
        cardId: String? = null,
        initialMessage: Message? = null,
<<<<<<< HEAD
        callback: CompletionCallback<ReadFilesResponse>
    )
=======
        callback: CompletionCallback<List<File>>
    ) {
        val task = ReadFilesTask(fileName, walletPublicKey)
        task.shouldReadPrivateFiles = readPrivateFiles
        startSessionWithRunnable(task, cardId, initialMessage, callback)
    }
>>>>>>> e275d5c6

    /**
     * This method launches a [ChangeFileSettingsTask] on a new thread.
     *
     * Updates selected file settings provided within [File].
     * To perform file settings update you should initially read all files (`readFiles` command), select files
     * that you want to update, change their settings in [FileSettings] and add them to `files` array.
     * Note: In COS 3.29 and higher only file visibility option (public or private) available to update
     * Warning: This method works with COS 3.29 and higher
     *
     * @param changes: Dictionary of file indices with new settings
     * @param cardId: CID, Unique Tangem card ID number.
     * @param initialMessage: A custom description that shows at the beginning of the NFC session.
     * If null, default message will be used.
     * @param callback: is triggered on the completion of the [ChangeFileSettingsTask] and provides
     * card response in the form of [SuccessResponse] if the task was performed successfully
     * or [TangemSdkError] in case of an error.
     */
    fun changeFileSettings(
        changes: Map<Int, FileVisibility>,
        cardId: String? = null,
        initialMessage: Message? = null,
        callback: CompletionCallback<SuccessResponse>
    )

    /**
     * This method launches a [WriteFilesTask] on a new thread.
     *
     * This command write all files provided in `files` to card.
     * Warning: This command available for COS 3.29 and higher
     * Note: Writing files protected by Passcode only available for COS 3.34 and higher
     *
     * @param files: List of files that should be written to card
     * @param cardId: CID, Unique Tangem card ID number.
     * @param initialMessage: A custom description that shows at the beginning of the NFC session.
     * If null, default message will be used.
     * @param callback: is triggered on the completion of the [WriteFilesTask] and provides
     * card response in the form of [WriteFileResponse] if the task was performed successfully
     * or [TangemSdkError] in case of an error.
     */
    fun writeFiles(
        files: List<FileToWrite>,
        cardId: String? = null,
        initialMessage: Message? = null,
        callback: CompletionCallback<WriteFilesResponse>
    )

    /**
     * This method launches a [DeleteFilesTask] on a new thread.
     *
     * This command deletes selected files from card. This operation can't be undone.
     * To perform file deletion you should initially read all files (`readFiles` command) and add them to
     * `indices` array. When files deleted from card, other files change their indices.
     * After deleting files you should additionally perform `readFiles` command to actualize files indexes
     * Warning: This command available for COS 3.29 and higher
     *
     * @param indices optional array of indices that should be deleted. If not specified all files
     * will be deleted from card
     * @param cardId: CID, Unique Tangem card ID number.
     * @param initialMessage: A custom description that shows at the beginning of the NFC session.
     * If null, default message will be used.
     * @param callback: is triggered on the completion of the [DeleteFilesTask] and provides
     * card response in the form of [DeleteFileResponse] if the task was performed successfully
     * or [TangemSdkError] in case of an error.
     */
    fun deleteFiles(
        indices: List<Int>? = null,
        cardId: String? = null,
        initialMessage: Message? = null,
        callback: CompletionCallback<SuccessResponse>
    )

    /**
     * Creates hashes and signatures for files that signed by issuer
     *
     * @param cardId: CID, Unique Tangem card ID number.
     * @param fileData: File data that will be written on card
     * @param fileCounter:  A counter that protects issuer data against replay attack.
     * @param fileName: Optional name of the file.
     * @param privateKey: Optional private key that will be used for signing files hashes.
     * If it is provided, then  `FileHashData` will contain signed file signatures.
     * @return [FileHashData] with hashes to sign and signatures if [privateKey] was provided.
     */
    fun prepareHashes(
        cardId: String,
        fileData: ByteArray,
        fileCounter: Int,
        fileName: String? = null,
        privateKey: ByteArray? = null
<<<<<<< HEAD
    ): FileHashData
=======
    ): FileHashData {
        return FileHashHelper.prepareHashes(cardId, fileData, fileCounter, fileName, privateKey)
    }
>>>>>>> e275d5c6

    /**
     * This method launches a [ReadIssuerDataCommand] on a new thread.
     *
     * This command returns 512-byte Issuer Data field and its issuer’s signature.
     * Issuer Data is never changed or parsed from within the Tangem COS. The issuer defines purpose of use,
     * format and payload of Issuer Data. For example, this field may contain information about
     * wallet balance signed by the issuer or additional issuer’s attestation data.
     *
     * @param cardId: CID, Unique Tangem card ID number.
     * @param initialMessage: A custom description that shows at the beginning of the NFC session.
     * If null, default message will be used.
     * @param callback: is triggered on the completion of the [ReadIssuerDataCommand] and provides
     * card response in the form of [ReadIssuerDataResponse] if the task was performed successfully
     * or [TangemSdkError] in case of an error.
     */
    @Deprecated(message = "Use files instead")
    fun readIssuerData(
        cardId: String? = null,
        initialMessage: Message? = null,
        callback: CompletionCallback<ReadIssuerDataResponse>
    )

    /**
     * This method launches a [WriteIssuerDataCommand] on a new thread.
     *
     * This command writes 512-byte Issuer Data field and its issuer’s signature.
     * Issuer Data is never changed or parsed from within the Tangem COS. The issuer defines purpose of use,
     * format and payload of Issuer Data. For example, this field may contain information about
     * wallet balance signed by the issuer or additional issuer’s attestation data.
     *
     * @param cardId: CID, Unique Tangem card ID number.
     * @param issuerData: Data provided by issuer.
     * @param issuerDataSignature: Issuer’s signature of [issuerData] with Issuer Data Private Key.
     * @param issuerDataCounter: An optional counter that protect issuer data against replay attack.
     * @param initialMessage: A custom description that shows at the beginning of the NFC session.
     * If null, default message will be used.
     * @param callback: is triggered on the completion of the [WriteIssuerDataCommand] and provides
     * card response in the form of [WriteIssuerDataResponse] if the task was performed successfully
     * or [TangemSdkError] in case of an error.
     */
    @Deprecated(message = "Use files instead")
    fun writeIssuerData(
        cardId: String? = null,
        issuerData: ByteArray,
        issuerDataSignature: ByteArray,
        issuerDataCounter: Int? = null,
        initialMessage: Message? = null,
        callback: CompletionCallback<SuccessResponse>
    )

    /**
     * This method launches a [ReadIssuerExtraDataCommand] on a new thread.
     *
     * This command retrieves Issuer Extra Data field and its issuer’s signature.
     * Issuer Extra Data is never changed or parsed from within the Tangem COS. The issuer defines purpose of use,
     * format and payload of Issuer Data. . For example, this field may contain photo or
     * biometric information for ID card product. Because of the large size of Issuer_Extra_Data,
     * a series of these commands have to be executed to read the entire Issuer_Extra_Data.
     *
     * @param cardId: CID, Unique Tangem card ID number.
     * @param initialMessage: A custom description that shows at the beginning of the NFC session.
     * If null, default message will be used.
     * @param callback: is triggered on the completion of the [ReadIssuerExtraDataCommand] and provides
     * card response in the form of [ReadIssuerExtraDataResponse] if the task was performed successfully
     * or [TangemSdkError] in case of an error.
     */
    @Deprecated(message = "Use files instead")
    fun readIssuerExtraData(
        cardId: String? = null,
        initialMessage: Message? = null,
        callback: CompletionCallback<ReadIssuerExtraDataResponse>
    )

    /**
     * This method launches a [WriteIssuerExtraDataCommand] on a new thread.
     *
     * This command writes Issuer Extra Data field and its issuer’s signature.
     * Issuer Extra Data is never changed or parsed from within the Tangem COS.
     * The issuer defines purpose of use, format and payload of Issuer Data.
     * For example, this field may contain a photo or biometric information for ID card products.
     * Because of the large size of IssuerExtraData, a series of these commands have to be executed
     * to write entire IssuerExtraData.
     *
     * @param cardId: CID, Unique Tangem card ID number.
     * @param issuerData: Data provided by issuer.
     * @param startingSignature: Issuer’s signature with Issuer Data Private Key of [cardId],
     * [issuerDataCounter] (if flags Protect_Issuer_Data_Against_Replay and
     * Restrict_Overwrite_Issuer_Extra_Data are set in [SettingsMask]) and size of [issuerData].
     * @param finalizingSignature: Issuer’s signature with Issuer Data Private Key of [cardId],
     * [issuerData] and [issuerDataCounter] (the latter one only if flags Protect_Issuer_Data_Against_Replay
     * andRestrict_Overwrite_Issuer_Extra_Data are set in [SettingsMask]).
     * @param issuerDataCounter: An optional counter that protect issuer data against replay attack.
     * @param initialMessage: A custom description that shows at the beginning of the NFC session.
     * If null, default message will be used.
     * @param callback: is triggered on the completion of the [WriteIssuerExtraDataCommand] and provides
     * card response in the form of [SuccessResponse] if the task was performed successfully
     * or [TangemSdkError] in case of an error.
     */
    @Deprecated(message = "Use files instead")
    fun writeIssuerExtraData(
        cardId: String? = null,
        issuerData: ByteArray,
        startingSignature: ByteArray,
        finalizingSignature: ByteArray,
        issuerDataCounter: Int? = null,
        initialMessage: Message? = null,
        callback: CompletionCallback<SuccessResponse>
    )

    /**
     * This method launches a [ReadUserDataCommand] on a new thread.
     *
     * This command returns two up to 512-byte User_Data, User_Protected_Data and two counters User_Counter and
     * User_Protected_Counter fields.
     * User_Data and User_ProtectedData are never changed or parsed by the executable code the Tangem COS.
     * The App defines purpose of use, format and it's payload. For example, this field may contain cashed information
     * from blockchain to accelerate preparing new transaction.
     * User_Counter and User_ProtectedCounter are counters, that initial values can be set by App and increased on every signing
     * of new transaction (on SIGN command that calculate new signatures). The App defines purpose of use.
     * For example, this fields may contain blockchain nonce value.
     *
     * @param cardId: CID, Unique Tangem card ID number.
     * @param initialMessage: A custom description that shows at the beginning of the NFC session.
     * If null, default message will be used.
     * @param callback: is triggered on the completion of the [ReadUserDataCommand] and provides
     * card response in the form of [ReadUserDataResponse] if the task was performed successfully
     * or [TangemSdkError] in case of an error.
     */
    @Deprecated(message = "Use files instead")
    fun readUserData(
        cardId: String? = null,
        initialMessage: Message? = null,
        callback: CompletionCallback<ReadUserDataResponse>
    )

    /**
     * This method launches a [WriteUserDataCommand] on a new thread, writing  UserData and UserCounter fields.
     *
     * User_Data is never changed or parsed by the executable code the Tangem COS.
     * The App defines purpose of use, format and its payload. For example, this field may contain cashed information
     * from blockchain to accelerate preparing new transaction.
     * The initial value of User_Counter can be set by an App and increased on every signing
     * of new transaction (on SIGN command that calculate new signatures). The App defines purpose of use.
     * For example, this fields may contain blockchain nonce value.
     * Writing of UserCounter and UserData is protected only by Access code.
     *
     * @param cardId: CID, Unique Tangem card ID number.
     * @param userData: A data for which an SDK's user can define its purpose of use,
     * format and it's payload. For example, this field may contain cashed information from blockchain
     * to accelerate preparing new transaction.
     * @param userCounter: A counter that initial value can be set by an SDK's user and
     * increased on every signing of new transaction (on [SignCommand] that calculate new signatures).
     * An SDK's user defines purpose of its use. If null, the current counter value will not be overwritten.
     * @param initialMessage: A custom description that shows at the beginning of the NFC session.
     * If null, default message will be used.
     * @param callback: is triggered on the completion of the [WriteUserDataCommand] and provides
     * card response in the form of [SuccessResponse] if the task was performed successfully
     * or [TangemSdkError] in case of an error.
     */
    @Deprecated(message = "Use files instead")
    fun writeUserData(
        userData: ByteArray,
        userCounter: Int? = null,
        cardId: String? = null,
        initialMessage: Message? = null,
        callback: CompletionCallback<SuccessResponse>
    )

    /**
     * This method launches a [WriteUserDataCommand] on a new thread,
     * writing UserProtectedData and UserProtectedCounter fields.
     *
     * User_ProtectedData is never changed or parsed by the executable code the Tangem COS.
     * The App defines purpose of use, format and its payload. For example, this field may contain cashed information
     * from blockchain to accelerate preparing new transaction.
     * The initial value of User_ProtectedCounter can be set by an App and increased on every signing
     * of a new transaction (on SIGN command that calculate new signatures). The App defines the purpose of use.
     * For example, this fields may contain blockchain nonce value.
     * UserProtectedCounter and UserProtectedData require Passcode for confirmation.
     *
     * @param cardId: CID, Unique Tangem card ID number.
     * @param userProtectedData: A data for which an SDK's user can define its purpose of use,
     * format and it's payload. For example, this field may contain cashed information from blockchain
     * to accelerate preparing new transaction.
     * @param userProtectedCounter: A counter that initial value can be set by an SDK's user and
     * increased on every signing of new transaction (on [SignCommand] that calculate new signatures).
     * An SDK's user defines purpose of its use. If null, the current counter value will not be overwritten.
     * For example, this fields may contain blockchain nonce value.
     * @param initialMessage: A custom description that shows at the beginning of the NFC session.
     * If null, default message will be used.
     * @param callback: is triggered on the completion of the [WriteUserDataCommand] and provides
     * card response in the form of [SuccessResponse] if the task was performed successfully
     * or [TangemSdkError] in case of an error.
     */
    @Deprecated(message = "Use files instead")
    fun writeUserProtectedData(
        userProtectedData: ByteArray,
        userProtectedCounter: Int? = null,
        cardId: String? = null,
        initialMessage: Message? = null,
        callback: CompletionCallback<SuccessResponse>
    )

    /**
     * Allows running a custom bunch of commands in one [CardSession] by creating a custom task.
     * [TangemSdkImpl] will start a card session, perform preflight [ReadCommand],
     * invoke [CardSessionRunnable.run] and close the session.
     * You can find the current card in the [CardSession.environment].
     *
     * @param runnable: A custom task, adopting [CardSessionRunnable] protocol
     * @param cardId: CID, Unique Tangem card ID number. If not null, the SDK will check that you the card
     * with which you tapped a phone has this [cardId] and SDK will return
     * the [TangemSdkError.WrongCardNumber] otherwise.
     * @param initialMessage: A custom description that shows at the beginning of the NFC session.
     * If null, default message will be used.
     * @param callback: Standard [TangemSdkImpl] callback.
     */
    fun <T> startSessionWithRunnable(
        runnable: CardSessionRunnable<T>,
        cardId: String? = null,
        initialMessage: Message? = null,
        callback: CompletionCallback<T>
    )

    /**
     * Allows running  a custom bunch of commands in one [CardSession] with lightweight closure syntax.
     * Tangem SDK will start a card session and perform preflight [ReadCommand].
     *
     * @param cardId: CID, Unique Tangem card ID number. If not null, the SDK will check that you the card
     * with which you tapped a phone has this [cardId] and SDK will return
     * the [TangemSdkError.WrongCardNumber] otherwise.
     * @param initialMessage: A custom description that shows at the beginning of the NFC session.
     * If null, default message will be used.
     * @param callback: At first, you should check that the [TangemSdkError] is not null,
     * then you can use the [CardSession] to interact with a card.
     */
    fun startSession(
        cardId: String? = null,
        initialMessage: Message? = null,
        callback: (session: CardSession, error: TangemError?) -> Unit
    )

    /**
     * Allows running a custom bunch of commands in one NFC Session by creating a custom task. Tangem SDK will start
     * a card session, perform preflight [ReadCommand], invoke the `run ` method of [CardSessionRunnable] and close
     * the session. You can find the current card in the `environment` property of the [CardSession]
     *
     * @param jsonRequest: a `JSONRPCRequest`, describing specific [CardSessionRunnable]
     * @param completion: a `JSONRPCResponse` with result of the operation
     */

    fun startSessionWithJsonRequest(
        jsonRequest: String,
        cardId: String? = null,
        initialMessage: String? = null,
        callback: (String) -> Unit
    )

    /**
     * Register custom task, that supported JSONRPC
     *
     * @param handler, that conforms [JSONRPCHandler]
     */
<<<<<<< HEAD
    fun registerJSONRPCTask(handler: JSONRPCHandler<*>)
    fun configure()
    fun makeSession(cardId: String? = null, initialMessage: Message? = null): CardSession
    fun checkSession(): Boolean
=======
    fun registerJSONRPCTask(handler: JSONRPCHandler<*>) {
        jsonRpcConverter.register(handler)
    }

    private fun configure() {
        viewDelegate.setConfig(config)
    }

    private fun makeSession(cardId: String? = null, initialMessage: Message? = null): CardSession {
        val environment = SessionEnvironment(config, secureStorage)
        return CardSession(
            viewDelegate = viewDelegate,
            environment = environment,
            reader = reader,
            jsonRpcConverter = jsonRpcConverter,
            cardId = cardId,
            initialMessage = initialMessage,
            secureStorage = secureStorage,
        )
    }

    private fun checkSession(): Boolean {
        val session = cardSession ?: return false
        return session.state == CardSession.CardSessionState.Active
    }
>>>>>>> e275d5c6

    companion object {
        fun makeSessionBuilder(
            viewDelegate: SessionViewDelegate,
            secureStorage: SecureStorage,
            reader: CardReader,
            jsonRpcConverter: JSONRPCConverter,
        ): SessionBuilder {
            return SessionBuilder(
                viewDelegate, secureStorage, reader, jsonRpcConverter
            )
        }
    }
}<|MERGE_RESOLUTION|>--- conflicted
+++ resolved
@@ -3,18 +3,7 @@
 import com.tangem.common.SuccessResponse
 import com.tangem.common.card.Card
 import com.tangem.common.card.EllipticCurve
-<<<<<<< HEAD
-import com.tangem.common.core.CardSession
-import com.tangem.common.core.CardSessionRunnable
-import com.tangem.common.core.CompletionCallback
-import com.tangem.common.core.Config
-import com.tangem.common.core.TangemError
-import com.tangem.common.files.DataToWrite
-import com.tangem.common.files.FileHashData
-import com.tangem.common.files.FileSettingsChange
-=======
 import com.tangem.common.core.*
->>>>>>> e275d5c6
 import com.tangem.common.hdWallet.DerivationPath
 import com.tangem.common.hdWallet.ExtendedPublicKey
 import com.tangem.common.json.JSONRPCHandler
@@ -339,17 +328,8 @@
         walletPublicKey: ByteArray? = null,
         cardId: String? = null,
         initialMessage: Message? = null,
-<<<<<<< HEAD
         callback: CompletionCallback<ReadFilesResponse>
     )
-=======
-        callback: CompletionCallback<List<File>>
-    ) {
-        val task = ReadFilesTask(fileName, walletPublicKey)
-        task.shouldReadPrivateFiles = readPrivateFiles
-        startSessionWithRunnable(task, cardId, initialMessage, callback)
-    }
->>>>>>> e275d5c6
 
     /**
      * This method launches a [ChangeFileSettingsTask] on a new thread.
@@ -439,13 +419,7 @@
         fileCounter: Int,
         fileName: String? = null,
         privateKey: ByteArray? = null
-<<<<<<< HEAD
     ): FileHashData
-=======
-    ): FileHashData {
-        return FileHashHelper.prepareHashes(cardId, fileData, fileCounter, fileName, privateKey)
-    }
->>>>>>> e275d5c6
 
     /**
      * This method launches a [ReadIssuerDataCommand] on a new thread.
@@ -710,38 +684,10 @@
      *
      * @param handler, that conforms [JSONRPCHandler]
      */
-<<<<<<< HEAD
     fun registerJSONRPCTask(handler: JSONRPCHandler<*>)
     fun configure()
     fun makeSession(cardId: String? = null, initialMessage: Message? = null): CardSession
     fun checkSession(): Boolean
-=======
-    fun registerJSONRPCTask(handler: JSONRPCHandler<*>) {
-        jsonRpcConverter.register(handler)
-    }
-
-    private fun configure() {
-        viewDelegate.setConfig(config)
-    }
-
-    private fun makeSession(cardId: String? = null, initialMessage: Message? = null): CardSession {
-        val environment = SessionEnvironment(config, secureStorage)
-        return CardSession(
-            viewDelegate = viewDelegate,
-            environment = environment,
-            reader = reader,
-            jsonRpcConverter = jsonRpcConverter,
-            cardId = cardId,
-            initialMessage = initialMessage,
-            secureStorage = secureStorage,
-        )
-    }
-
-    private fun checkSession(): Boolean {
-        val session = cardSession ?: return false
-        return session.state == CardSession.CardSessionState.Active
-    }
->>>>>>> e275d5c6
 
     companion object {
         fun makeSessionBuilder(
