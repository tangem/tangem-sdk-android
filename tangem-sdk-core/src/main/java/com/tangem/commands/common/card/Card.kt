package com.tangem.commands.common.card

import com.squareup.moshi.JsonClass
import com.tangem.commands.CommandResponse
import com.tangem.commands.SignCommand
import com.tangem.commands.common.card.masks.ProductMask
import com.tangem.commands.common.card.masks.SettingsMask
import com.tangem.commands.common.card.masks.SigningMethodMask
import com.tangem.commands.read.ReadCommand
import com.tangem.commands.wallet.CardWallet
import com.tangem.commands.wallet.WalletIndex
import com.tangem.common.tlv.TlvTag
import java.util.*

/**
 * Response for [ReadCommand]. Contains detailed card information.
 */
@JsonClass(generateAdapter = true)
data class Card(

    /**
     * Unique Tangem card ID number.
     */
    val cardId: String,

    /**
     * Name of Tangem card manufacturer.
     */
    val manufacturerName: String,

    /**
     * Current status of the card.
     */
    val status: CardStatus?,

    /**
     * Version of Tangem COS.
     */
    val firmwareVersion: FirmwareVersion,

    /**
     * Public key that is used to authenticate the card against manufacturer’s database.
     * It is generated one time during card manufacturing.
     */
    val cardPublicKey: ByteArray?,

    internal val defaultCurve: EllipticCurve?,

    /**
     * Card settings defined by personalization (bit mask: 0 – Enabled, 1 – Disabled).
     */
    val settingsMask: SettingsMask?,

    /**
     * Public key that is used by the card issuer to sign IssuerData field.
     */
    val issuerPublicKey: ByteArray?,

    /**
     * Defines what data should be submitted to SIGN command.
     */
    val signingMethods: SigningMethodMask?,

    /**
     * Delay in seconds before COS executes commands protected by PIN2.
     */
    val pauseBeforePin2: Int?,

    /**
     * Maximum number of wallets that can be created for this card
     */
    val walletsCount: Int?,

    /**
     * Index of corresponding wallet
     */
    val walletIndex: Int?,

    /**
     * Any non-zero value indicates that the card experiences some hardware problems.
     * User should withdraw the value to other blockchain wallet as soon as possible.
     * Non-zero Health tag will also appear in responses of all other commands.
     */
    val health: Int?,

    /**
     * Whether the card requires issuer’s confirmation of activation.
     * is "true" if the card requires activation,
     * is 'false" if the card is activated or does not require activation
     */
    val isActivated: Boolean,

    /**
     * A random challenge generated by personalisation that should be signed and returned
     * to COS by the issuer to confirm the card has been activated.
     * This field will not be returned if the card is activated.
     */
    val activationSeed: ByteArray?,

    /**
     * Returned only if [SigningMethod.SignPos] enabling POS transactions is supported by card.
     */
    val paymentFlowVersion: ByteArray?,

    /**
     * This value can be initialized by terminal and will be increased by COS on execution of every [SignCommand].
     * For example, this field can store blockchain “nonce” for quick one-touch transaction on POS terminals.
     * Returned only if [SigningMethod.SignPos]  enabling POS transactions is supported by card.
     */
    val userCounter: Int?,

    /**
     * This value can be initialized by App (with PIN2 confirmation) and will be increased by COS
     * with the execution of each [SignCommand]. For example, this field can store blockchain “nonce”
     * for a quick one-touch transaction on POS terminals. Returned only if [SigningMethod.SignPos].
     */
    val userProtectedCounter: Int?,

    /**
     * When this value is true, it means that the application is linked to the card,
     * and COS will not enforce security delay if [SignCommand] will be called
     * with [TlvTag.TerminalTransactionSignature] parameter containing a correct signature of raw data
     * to be signed made with [TlvTag.TerminalPublicKey].
     */
    val terminalIsLinked: Boolean,

    /**
     * Detailed information about card contents. Format is defined by the card issuer.
     * Cards complaint with Tangem Wallet application should have TLV format.
     */
    val cardData: CardData?,

    val isPin1Default: Boolean? = null,

    val isPin2Default: Boolean? = null,

    val wallets: List<CardWallet>
) : CommandResponse {

<<<<<<< HEAD
    var wallets: MutableList<CardWallet> = mutableListOf()
        set(value) {
            field.clear()
            field = value.sortedBy { it.index }.toMutableList()
        }
=======
    fun setWallets(newWallets: List<CardWallet>): Card {
        val sortedWallets = newWallets.toMutableList().apply { sortBy { it.index } }
        return this.copy(wallets = sortedWallets.toList())
    }
>>>>>>> ac3e295b

    fun wallet(index: WalletIndex): CardWallet? {
        return when (index) {
            is WalletIndex.Index -> wallets.firstOrNull { it.index == index.index }
            is WalletIndex.PublicKey -> wallets.firstOrNull { it.publicKey?.contentEquals(index.data) == true }
        }
    }

    fun updateWallet(wallet: CardWallet): Card {
        val mutableWallets = wallets.toMutableList()
        val foundIndex = mutableWallets.indexOfFirst { it.index == wallet.index }
        return if (foundIndex != -1) {
            mutableWallets[foundIndex] = wallet
            this.copy(wallets = mutableWallets.toList())
        } else {
            this
        }
    }
}

/**
 * Detailed information about card contents.
 */
@JsonClass(generateAdapter = true)
class CardData(

    /**
     * Tangem internal manufacturing batch ID.
     */
    val batchId: String?,

    /**
     * Timestamp of manufacturing.
     */
    val manufactureDateTime: Date?,

    /**
     * Name of the issuer.
     */
    val issuerName: String?,

    /**
     * Name of the blockchain.
     */
    val blockchainName: String?,

    /**
     * Signature of CardId with manufacturer’s private key.
     */
    val manufacturerSignature: ByteArray?,

    /**
     * Mask of products enabled on card.
     */
    val productMask: ProductMask?,

    /**
     * Name of the token.
     */
    val tokenSymbol: String?,

    /**
     * Smart contract address.
     */
    val tokenContractAddress: String?,

    /**
     * Number of decimals in token value.
     */
    val tokenDecimal: Int?
)

/**
 * Status of the card and its wallet.
 */
enum class CardStatus(val code: Int) {
    NotPersonalized(0),
    Empty(1),
    Loaded(2),
    Purged(3);

    companion object {
        private val values = values()
        fun byCode(code: Int): CardStatus? = values.find { it.code == code }
    }
}<|MERGE_RESOLUTION|>--- conflicted
+++ resolved
@@ -137,18 +137,10 @@
     val wallets: List<CardWallet>
 ) : CommandResponse {
 
-<<<<<<< HEAD
-    var wallets: MutableList<CardWallet> = mutableListOf()
-        set(value) {
-            field.clear()
-            field = value.sortedBy { it.index }.toMutableList()
-        }
-=======
     fun setWallets(newWallets: List<CardWallet>): Card {
         val sortedWallets = newWallets.toMutableList().apply { sortBy { it.index } }
         return this.copy(wallets = sortedWallets.toList())
     }
->>>>>>> ac3e295b
 
     fun wallet(index: WalletIndex): CardWallet? {
         return when (index) {
