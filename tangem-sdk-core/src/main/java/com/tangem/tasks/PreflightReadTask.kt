package com.tangem.tasks

import com.tangem.CardSession
import com.tangem.CardSessionRunnable
import com.tangem.FirmwareConstraints
import com.tangem.Log
import com.tangem.commands.common.card.Card
import com.tangem.commands.read.ReadCommand
import com.tangem.commands.read.ReadWalletCommand
import com.tangem.commands.read.ReadWalletListCommand
import com.tangem.commands.wallet.CardWallet
import com.tangem.commands.wallet.WalletIndex
import com.tangem.common.CompletionResult

/**
 * Mode for preflight read task
 * Note: Valid for cards with COS v.4 and higher. Older card will always read the card and the wallet info.
 * `FullCardRead` will be used by default
 */
sealed class PreflightReadMode {

    /**
     * No card will be read at session start. `SessionEnvironment.card` will be empty
     */
    object None : PreflightReadMode()

    /**
     * Read only card info without wallet info. Valid for cards with COS v.4 and higher.
     * Older card will always read card and wallet info
     */
    object ReadCardOnly : PreflightReadMode()

    /**
     * Read card info and single wallet specified in associated index `WalletIndex`.
     * Valid for cards with COS v.4 and higher. Older card will always read card and wallet info
     */
    data class ReadWallet(val walletIndex: WalletIndex) : PreflightReadMode() {
        override fun toString(): String = walletIndex.toString()
    }

    /**
     * Read card info and all wallets. Used by default
     */
    object FullCardRead : PreflightReadMode()

    override fun toString(): String = this::class.java.simpleName
}

class PreflightReadTask(
    private val readMode: PreflightReadMode
) : CardSessionRunnable<Card> {

    override fun run(session: CardSession, callback: (result: CompletionResult<Card>) -> Unit) {
        Log.debug { "================ Perform preflight check with settings: $readMode) ================" }
        ReadCommand().run(session) { result ->
            when (result) {
                is CompletionResult.Success -> finalizeRead(session, result.data, callback)
                is CompletionResult.Failure -> callback(CompletionResult.Failure(result.error))
            }
        }
    }

    private fun finalizeRead(session: CardSession, card: Card, callback: (result: CompletionResult<Card>) -> Unit) {
        if (card.firmwareVersion < FirmwareConstraints.AvailabilityVersions.walletData ||
            readMode == PreflightReadMode.ReadCardOnly) {
            callback(CompletionResult.Success(card))
            return
        }

        fun handleSuccess(card: Card, wallets: List<CardWallet>, callback: (result: CompletionResult<Card>) -> Unit) {
<<<<<<< HEAD
            session.environment.card = card
            card.wallets = wallets.toMutableList()
            callback(CompletionResult.Success(card))
=======
            session.environment.card = card.setWallets(wallets)
            callback(CompletionResult.Success(session.environment.card!!))
>>>>>>> ac3e295b
        }

        when (readMode) {
            is PreflightReadMode.ReadWallet -> {
                ReadWalletCommand(readMode.walletIndex).run(session) {
                    when (it) {
                        is CompletionResult.Success -> handleSuccess(card, listOf(it.data.wallet), callback)
                        is CompletionResult.Failure -> callback(CompletionResult.Failure(it.error))
                    }
                }
            }
            PreflightReadMode.FullCardRead -> {
                ReadWalletListCommand().run(session) {
                    when (it) {
                        is CompletionResult.Success -> handleSuccess(card, it.data.wallets, callback)
                        is CompletionResult.Failure -> callback(CompletionResult.Failure(it.error))
                    }
                }
            }
        }
    }
}<|MERGE_RESOLUTION|>--- conflicted
+++ resolved
@@ -68,14 +68,8 @@
         }
 
         fun handleSuccess(card: Card, wallets: List<CardWallet>, callback: (result: CompletionResult<Card>) -> Unit) {
-<<<<<<< HEAD
-            session.environment.card = card
-            card.wallets = wallets.toMutableList()
-            callback(CompletionResult.Success(card))
-=======
             session.environment.card = card.setWallets(wallets)
             callback(CompletionResult.Success(session.environment.card!!))
->>>>>>> ac3e295b
         }
 
         when (readMode) {
