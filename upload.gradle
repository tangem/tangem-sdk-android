apply from: '../artifactConfig.gradle'
apply plugin: 'maven-publish'

publishing {
    publications {
<<<<<<< HEAD
        maven(MavenPublication) {
=======
        android(MavenPublication) {
>>>>>>> 5a976818
            groupId = "$artifactConfig.group"
            artifactId = "$project.artifactId"
            version = "$artifactConfig.version"

            afterEvaluate {
                if (artifactId == "android") {
                    from components.release
                }

                pom.withXml {
                    Node pomNode = asNode()
                    pomNode.dependencies.'*'.findAll() {
                        it.groupId.text() == artifactConfig.group
                    }.each() { it.parent().remove(it) }

                    pomNode.dependencies.'*'.findAll() {
                        it.scope.text() == 'runtime'
                    }.each { it.scope*.value = 'compile' }
                }
            }
        }
<<<<<<< HEAD
    }

    repositories {
        maven {
            url = "https://nexus.tangem-tech.com/repository/maven-releases"
            credentials {
                username = "$nexusUser"
                password = "$nexusPass"
=======

        core(MavenPublication) {
            groupId = "$artifactConfig.group"
            artifactId = "$project.artifactId"
            version = "$artifactConfig.version"

            afterEvaluate {
                if (artifactId == "core") {
                    from components.java
                }
>>>>>>> 5a976818
            }
        }
    }

    repositories {
        maven {
            url = "https://nexus.tangem-tech.com/repository/maven-releases"
            credentials {
                username = "$nexusUser"
                password = "$nexusPass"
            }
        }
    }
}<|MERGE_RESOLUTION|>--- conflicted
+++ resolved
@@ -3,11 +3,7 @@
 
 publishing {
     publications {
-<<<<<<< HEAD
-        maven(MavenPublication) {
-=======
         android(MavenPublication) {
->>>>>>> 5a976818
             groupId = "$artifactConfig.group"
             artifactId = "$project.artifactId"
             version = "$artifactConfig.version"
@@ -29,16 +25,6 @@
                 }
             }
         }
-<<<<<<< HEAD
-    }
-
-    repositories {
-        maven {
-            url = "https://nexus.tangem-tech.com/repository/maven-releases"
-            credentials {
-                username = "$nexusUser"
-                password = "$nexusPass"
-=======
 
         core(MavenPublication) {
             groupId = "$artifactConfig.group"
@@ -49,7 +35,6 @@
                 if (artifactId == "core") {
                     from components.java
                 }
->>>>>>> 5a976818
             }
         }
     }
