--- conflicted
+++ resolved
@@ -2,8 +2,4 @@
 # Each line is a file pattern followed by one or more owners.
 
 # These owners will be the default owners for everything in the repo.
-<<<<<<< HEAD
-*           @lazutkin-andrey @gbixahue @roman-pv @iiiburnyiii @Mama1emon @kozarezvlad @Yoggam1
-=======
-* @iiiburnyiii @Mama1emon @kozarezvlad @Yoggam1 @Sateetas @iMaks99
->>>>>>> bad0ad49
+* @iiiburnyiii @Mama1emon @kozarezvlad @Yoggam1 @Sateetas @iMaks99